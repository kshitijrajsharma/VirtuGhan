<!DOCTYPE html>
<html lang="en">
  <head>
    <meta charset="UTF-8" />
    <meta name="viewport" content="width=device-width, initial-scale=1.0" />
<<<<<<< HEAD
    <title>VirtuGhan - A virtual data cube</title>
=======
    <title>VirtuGhan</title>
>>>>>>> 8fdd792a
    <link rel="stylesheet" href="https://unpkg.com/leaflet/dist/leaflet.css" />
    <link rel="stylesheet" href="https://unpkg.com/leaflet-draw@1.0.4/dist/leaflet.draw.css"/>

    <link rel="stylesheet" href="https://cdnjs.cloudflare.com/ajax/libs/font-awesome/6.2.1/css/all.min.css" integrity="sha512-MV7K8+y+gLIBoVD59lQIYicR65iaqukzvf/nwasF0nqhPay5w/9lJmVM2hMDcnK1OnMGCdVK+iQrJ7lzPJQd1w==" crossorigin="anonymous" referrerpolicy="no-referrer"/>
    <!-- tailwind start -->
    <script src="https://cdn.tailwindcss.com"></script>
    <link rel="stylesheet" href="https://cdn.jsdelivr.net/npm/flatpickr/dist/flatpickr.min.css" />

    <!-- for customization -->
    <script>
      tailwind.config = {
        theme: {
          extend: {
            colors: {
              clifford: '#da373d',
            }
          }
        }
      }
    </script>

  <!-- for custom css -->
  <style type="text/tailwindcss">
    @layer utilities {
      .content-auto {
        content-visibility: auto;
      }
    }
  </style>
    <!-- tailwind end -->
    <style>
      body {
        margin: 0;
        padding: 0;
        height: 100vh;
        display: flex;
        flex-direction: column;
      }
      /* Custom thin scrollbar styles */
      .custom-scrollbar::-webkit-scrollbar {
        width: 5px;
        height: 5px;
      }

      .custom-scrollbar::-webkit-scrollbar-track {
        border-radius: 100vh;
        background: #fbfaf8;
      }

      .custom-scrollbar::-webkit-scrollbar-thumb {
        background: #b0b0b0;
        border-radius: 100vh;
        border: 3px solid rgb(86, 86, 86);
      }

      .custom-scrollbar::-webkit-scrollbar-thumb:hover {
        background: #494949;
      }
      /* Custom styles for the icon hover effect */ 
      #clear-sidebar-button:hover { 
        color: #1f2937; 
        /* Tailwind's gray-900 */ 
        cursor: pointer;
      }
    </style>
    <style>
      #map {
          height: 500px;
          width: 100%;
      }
      .draw-buttons {
          display: flex;
          justify-content: center;
          margin-bottom: 10px;
      }
      .draw-buttons button {
          margin: 0 5px;
          padding: 10px;
          cursor: pointer;
      }
  </style>
  <style>
    .upload-area.dragover {
        border-color: #4A5568; /* Tailwind gray-700 */
        background-color: #EDF2F7; /*Tailwind gray-100*/
    }
  </style>
  <style>
/*  Custom Range Slider */
.slider {
      -webkit-appearance: none;
      width: 100%;
      height: 8px;
      background: #d3d3d3;
      border-radius: 5px;
      outline: none;
    }

    .slider::-webkit-slider-thumb {
      -webkit-appearance: none;
      appearance: none;
      width: 20px;
      height: 20px;
      background: #007bff;
      border-radius: 50%;
      cursor: pointer;
      box-shadow: 0 0 2px 0 rgba(0,0,0,0.5);
    }

    .slider::-moz-range-thumb {
      width: 20px;
      height: 20px;
      background: #007bff;
      border-radius: 50%;
      cursor: pointer;
      box-shadow: 0 0 2px 0 rgba(0,0,0,0.5);
    }
    /* Adding marks (dates) below the slider */
    .slider + .slider-markers {
      display: flex;
      justify-content: space-between;
      padding-top: 10px;
    }

    .slider + .slider-markers span {
      font-size: 12px;
      color: #6b7280; /* Tailwind gray-500 */
    }

  </style>

  <style>
    .legends {
      position: absolute;
      bottom: 20px;
      right: 20px;
      background-color: white;
      padding: 10px;
      box-shadow: 0 0 10px rgba(0, 0, 0, 0.5);
      border-radius: 5px;
      display: flex;
      flex-direction: column;
      font-size:14px;
    }

    .legend-item {
      display: flex;
      align-items: center;
      margin-bottom: 5px;
    }

    .legend-color {
      width: 20px;
      height: 20px;
      margin-right: 5px;
    }


    #compute_progressbar #compute_progress_text { 
      font-size: 10px !important; 
    }

  </style>

  </head>
  <body>
    <header class="bg-white shadow-md py-4 border-b border-gray-300">
      <div class="container mx-auto flex items-center justify-between px-4">
        <!-- Logo -->
        <div class="flex items-center">
<<<<<<< HEAD
          <img src="static/img/virtughan-logo.png" alt="Logo" class="h-10 w-10 mr-2">
=======
          <img src="static/img/ku_logo.png" alt="Logo" class="h-10 w-10 mr-2">
>>>>>>> 8fdd792a
          <span class="text-xl font-bold text-gray-800">VirtuGhan</span>
        </div>
        <!-- Navigation Links -->
        <nav class="flex space-x-8">
          <a href="#map" class="text-gray-600 hover:text-gray-900">Data</a>
          <a href="#about" class="text-gray-600 hover:text-gray-900">About</a>
        </nav>
      </div>
    </header>
    <div class = "flex flex-col md:flex-row h-screen overflow-y-auto custom-scrollbar md:overflow-hidden">
      <div id="info" class="w-full md:w-1/4 md:min-w-[25%] space-y-12 bg-gray-50 z-10 border-r border-gray-300">
      <div class="container mx-auto pb-4 pt-1">
        <div class="tabs">
          <div class="flex justify-center mb-2">
            <button id="filterTab" class="tab w-1/3 py-2 text-center text-gray-600 border-b-2 border-transparent hover:border-blue-500 focus:outline-none focus:border-blue-500">Live View</button>
            <button id="resultTab" class="tab w-1/3 py-2 text-center text-gray-600 border-b-2 border-transparent hover:border-blue-500 focus:outline-none focus:border-blue-500">Result</button>
            <button id="exportTab" class="tab w-1/3 py-2 text-center text-gray-600 border-b-2 border-transparent hover:border-blue-500 focus:outline-none focus:border-blue-500">Export</button>
          </div>
          <div class="tab-content">
            <div class="tab-panel hidden overflow-y-scroll custom-scrollbar">
      
            <div class="border-b border-gray-900/10 p-4">
              <!-- <h2 class="text-base/7 font-semibold text-gray-900">Apply Filters</h2>
              <p class="mt-1 text-sm/6 text-gray-600">Select the filters you want to apply.</p> -->
              <div id = "filterOption_search" class = "pb-4">
                <label id="listbox-label_search" class="block text-sm/6 font-medium text-gray-900">Filter Option</label>
                <div class="relative mt-2">
                  <button id="select-button_search" type="button" class="cursor-pointer grid w-full cursor-default grid-cols-1 rounded-md bg-white py-1.5 pl-3 pr-2 text-left text-gray-900 outline outline-1 -outline-offset-1 outline-gray-300 focus:outline focus:outline-2 focus:-outline-offset-2 focus:outline-indigo-600 sm:text-sm/6" aria-haspopup="listbox" aria-expanded="false" aria-labelledby="listbox-label_search">
                    <span class="col-start-1 row-start-1 flex items-center gap-3 pr-6">
                      <img src="static/img/select-icon.png" alt="" class="size-5 shrink-0 rounded-full">
                      <span id = "selected-filter-value_search" class="block truncate text-gray-800">Select Option</span>
                    </span>
                    <svg class="col-start-1 row-start-1 size-5 self-center justify-self-end text-gray-500 sm:size-4" viewBox="0 0 16 16" fill="currentColor" aria-hidden="true">
                      <path fill-rule="evenodd" d="M5.22 10.22a.75.75 0 0 1 1.06 0L8 11.94l1.72-1.72a.75.75 0 1 1 1.06 1.06l-2.25 2.25a.75.75 0 0 1-1.06 0l-2.25-2.25a.75.75 0 0 1 0-1.06ZM10.78 5.78a.75.75 0 0 1-1.06 0L8 4.06 6.28 5.78a.75.75 0 0 1-1.06-1.06l2.25-2.25a.75.75 0 0 1 1.06 0l2.25 2.25a.75.75 0 0 1 0 1.06Z" clip-rule="evenodd" />
                    </svg>
                  </button>
              
                  <ul id="select-list_search" class="hidden absolute z-10 mt-1 max-h-56 w-full overflow-auto rounded-md bg-white py-1 text-base shadow-lg ring-1 ring-black/5 focus:outline-none sm:text-sm" tabindex="-1" role="listbox" aria-labelledby="listbox-label_search" aria-activedescendant="listbox-option-3">
                    <li class="template-filters relative select-none py-2 pl-3 pr-9 text-gray-900 cursor-pointer hover:bg-gray-100" id="listbox-option-0_search" role="option">
                      <div class="flex items-center">
                        <img src="static/img/ndvi.png" alt="" class="size-5 shrink-0 rounded-full">
                        <span class="template-filters-value ml-3 block truncate font-normal" value= "NDVI">NDVI</span>
                      </div>
                      <span class="absolute inset-y-0 right-0 flex items-center pr-4 text-indigo-600">
                        <svg class="size-5" viewBox="0 0 20 20" fill="currentColor" aria-hidden="true">
                          <!-- <path fill-rule="evenodd" d="M16.704 4.153a.75.75 0 0 1 .143 1.052l-8 10.5a.75.75 0 0 1-1.127.075l-4.5-4.5a.75.75 0 0 1 1.06-1.06l3.894 3.893 7.48-9.817a.75.75 0 0 1 1.05-.143Z" clip-rule="evenodd" /> -->
                        </svg>
                      </span>
                    </li>
                    <!-- More items... -->
                    <li class="template-filters relative select-none py-2 pl-3 pr-9 text-gray-900 cursor-pointer hover:bg-gray-100" id="listbox-option-1_search" role="option">
                      <div class="flex items-center">
                        <img src="static/img/basemap.png" alt="" class="size-5 shrink-0 rounded-full">
                        <span class="template-filters-value ml-3 block truncate font-normal" value = "NDWI">NDWI</span>
                      </div>
                      <span class="absolute inset-y-0 right-0 flex items-center pr-4 text-indigo-600">
                        <svg class="size-0" viewBox="" fill="currentColor" aria-hidden="true">
                          <path fill-rule="evenodd" d="M16.704 4.153a.75.75 0 0 1 .143 1.052l-8 10.5a.75.75 0 0 1-1.127.075l-4.5-4.5a.75.75 0 0 1 1.06-1.06l3.894 3.893 7.48-9.817a.75.75 0 0 1 1.05-.143Z" clip-rule="evenodd" />
                        </svg>
                      </span>
                    </li>
                    <li class="template-filters relative select-none py-2 pl-3 pr-9 text-gray-900 cursor-pointer hover:bg-gray-100" id="listbox-option-1_search" role="option">
                      <div class="flex items-center">
                        <img src="static/img/visual.png" alt="" class="size-5 shrink-0 rounded-full">
                        <span class="template-filters-value ml-3 block truncate font-normal" value = "visual">Visual Bands</span>
                      </div>
                      <span class="absolute inset-y-0 right-0 flex items-center pr-4 text-indigo-600">
                        <svg class="size-0" viewBox="" fill="currentColor" aria-hidden="true">
                          <path fill-rule="evenodd" d="M16.704 4.153a.75.75 0 0 1 .143 1.052l-8 10.5a.75.75 0 0 1-1.127.075l-4.5-4.5a.75.75 0 0 1 1.06-1.06l3.894 3.893 7.48-9.817a.75.75 0 0 1 1.05-.143Z" clip-rule="evenodd" />
                        </svg>
                      </span>
                    </li>
                    <hr/>
                    <li id = "custom-filter_search" class="relative select-none py-2 pl-3 pr-9 text-gray-900 cursor-pointer hover:bg-gray-100" id="listbox-option-1_search" role="option">
                      <div class="flex items-center">
                        <img src="static/img/plus.png" alt="" class="size-5 shrink-0 rounded-full">
                        <span class="ml-3 block truncate font-normal text-blue-500">Custom Filter</span>
                      </div>
                      <span class="absolute inset-y-0 right-0 flex items-center pr-4 text-indigo-600">
                        <svg class="size-0" viewBox="" fill="currentColor" aria-hidden="true">
                          <path fill-rule="evenodd" d="M16.704 4.153a.75.75 0 0 1 .143 1.052l-8 10.5a.75.75 0 0 1-1.127.075l-4.5-4.5a.75.75 0 0 1 1.06-1.06l3.894 3.893 7.48-9.817a.75.75 0 0 1 1.05-.143Z" clip-rule="evenodd" />
                        </svg>
                      </span>
                    </li>
                  </ul>
                </div>
                <label id = "formulaHeading" class="block text-xs font-medium text-gray-600 pb-1 pt-1 hidden">Custom: <span id="formulaText" class = "break-words w-64 text-xs text-gray-500" ></span></label>
              </div>
              <div class = "pb-4">
                <label class="block text-sm/6 font-medium text-gray-900 pb-4">Select Date</label>
                <div class="relative h-10 w-full min-w-[200px] mb-4">
                  <input id="start-date" class="bg-white my-dates peer h-full w-full rounded-[7px] border border-blue-gray-200 border-t-transparent bg-transparent px-3 py-2.5 font-sans text-sm font-normal text-gray-800 outline outline-0 transition-all placeholder-shown:border placeholder-shown:border-blue-gray-200 placeholder-shown:border-t-blue-gray-200 focus:border-2 focus:border-gray-900 focus:border-t-transparent focus:outline-0 disabled:border-0 disabled:bg-blue-gray-50" placeholder=" "/>
                  <label id = "start-date" class="before:content[' '] after:content[' '] pointer-events-none absolute left-0 -top-1.5 flex h-full w-full select-none !overflow-visible truncate text-[11px] font-normal leading-tight text-gray-500 transition-all before:pointer-events-none before:mt-[6.5px] before:mr-1 before:box-border before:block before:h-1.5 before:w-2.5 before:rounded-tl-md before:border-t before:border-l before:border-blue-gray-200 before:transition-all after:pointer-events-none after:mt-[6.5px] after:ml-1 after:box-border after:block after:h-1.5 after:w-2.5 after:flex-grow after:rounded-tr-md after:border-t after:border-r after:border-blue-gray-200 after:transition-all peer-placeholder-shown:text-sm peer-placeholder-shown:leading-[3.75] peer-placeholder-shown:text-blue-gray-500 peer-placeholder-shown:before:border-transparent peer-placeholder-shown:after:border-transparent peer-focus:text-[11px] peer-focus:leading-tight peer-focus:text-gray-900 peer-focus:before:border-t-2 peer-focus:before:border-l-2 peer-focus:before:!border-gray-900 peer-focus:after:border-t-2 peer-focus:after:border-r-2 peer-focus:after:!border-gray-900 peer-disabled:text-transparent peer-disabled:before:border-transparent peer-disabled:after:border-transparent peer-disabled:peer-placeholder-shown:text-blue-gray-500">
                    Start Date
                  </label>
                </div>
                <div class="relative h-10 w-full min-w-[200px]">
                  <input id="end-date" class="bg-white my-dates peer h-full w-full rounded-[7px] border border-blue-gray-200 border-t-transparent bg-transparent px-3 py-2.5 font-sans text-sm font-normal text-gray-800 outline outline-0 transition-all placeholder-shown:border placeholder-shown:border-blue-gray-200 placeholder-shown:border-t-blue-gray-200 focus:border-2 focus:border-gray-900 focus:border-t-transparent focus:outline-0 disabled:border-0 disabled:bg-blue-gray-50" placeholder=" "/>
                  <label id = "" class="before:content[' '] after:content[' '] pointer-events-none absolute left-0 -top-1.5 flex h-full w-full select-none !overflow-visible truncate text-[11px] font-normal leading-tight text-gray-500 transition-all before:pointer-events-none before:mt-[6.5px] before:mr-1 before:box-border before:block before:h-1.5 before:w-2.5 before:rounded-tl-md before:border-t before:border-l before:border-blue-gray-200 before:transition-all after:pointer-events-none after:mt-[6.5px] after:ml-1 after:box-border after:block after:h-1.5 after:w-2.5 after:flex-grow after:rounded-tr-md after:border-t after:border-r after:border-blue-gray-200 after:transition-all peer-placeholder-shown:text-sm peer-placeholder-shown:leading-[3.75] peer-placeholder-shown:text-blue-gray-500 peer-placeholder-shown:before:border-transparent peer-placeholder-shown:after:border-transparent peer-focus:text-[11px] peer-focus:leading-tight peer-focus:text-gray-900 peer-focus:before:border-t-2 peer-focus:before:border-l-2 peer-focus:before:!border-gray-900 peer-focus:after:border-t-2 peer-focus:after:border-r-2 peer-focus:after:!border-gray-900 peer-disabled:text-transparent peer-disabled:before:border-transparent peer-disabled:after:border-transparent peer-disabled:peer-placeholder-shown:text-blue-gray-500">
                    End Date
                  </label>
                </div>
              </div>
              <div>
                <label class="block text-sm/6 font-medium text-gray-900 pb-1" >Select Cloud Cover <i title = "Less than the input value in percentage" class="fa-solid fa-circle-info"></i></label>
                
                <div class="bg-white mt-4">
                  <div class="relative bg-inherit">
                      <input type="number" id="cloud-cover" name="" value = "30" style = "font-size:14px !important;" class="peer bg-transparent h-10 w-full rounded-lg text-gray-800 placeholder-transparent ring-1 px-2 ring-gray-200 focus:ring-sky-600 focus:outline-none focus:border-rose-600" placeholder="Cloud Cover"/><label for="" style = "font-size:12px !important;" class="absolute cursor-text left-0 -top-3 text-sm text-gray-500 bg-inherit mx-1 px-1 peer-placeholder-shown:text-base peer-placeholder-shown:text-gray-500 peer-placeholder-shown:top-2 peer-focus:-top-3 peer-focus:text-sky-600 peer-focus:text-sm transition-all">Cloud Cover</label>
                  </div>
                </div>
              </div>

              <div class="mt-4">
                <label class="block text-sm/6 font-medium text-gray-900 pb-1">BBOX: <span id="coords" class = "break-words w-64 text-xs text-gray-500" ></span></label>
                
                <label class="block text-sm/6 font-medium text-gray-900 pb-1">Zoom Level: <span class = "text-xs text-gray-500" id="zoom-level"></span></label>
              </div>

                <div class="pb-4 mt-6 float-right">
                  <button id="search-clear-button" class="clear-visualize-filter bg-transparent rounded-lg text-gray-500 text-sm text-center self-center px-3 py-2 my-2 mx-2"><i class="fa-solid fa-rotate-right"></i> Clear</button>
                  <button id="search-button" title= "Select Filter Above to Visualize" class="bg-gray-500 pointer-events-none text-white rounded-lg text-sm text-center self-center px-3 py-2 my-2 mx-2"><i class="fa-regular fa-eye"></i> Visualize</button>
                </div>
            </div>
            </div>
            <div class="tab-panel hidden">
              <!-- Content for Tab 2 -->
              <div id="sidebar" class="p-4">
                <div id="layerSwitcherContainer" class="hidden w-full max-w-md mx-auto rounded-lg pb-4"> 
                  <label class="block text-sm/6 font-medium text-gray-900 pb-2">Output Layer</label> 
                  <div id="layerSwitcherList" class="">
                    <div id = "searchLayerSwitcher" class="progressItem p-2 bg-gray-100 rounded-md shadow-sm mt-2 hidden">
                      <div class="flex items-center justify-between mb-2">
                        <div class="flex items-center space-x-2">
                          <input id="search_layer" type="checkbox" class="layerSwitcher form-checkbox h-4 w-4 text-blue-600" checked>
                          <label class="block text-sm/6 font-medium text-gray-700">Search Output Layer</label>
                        </div>
                        <!-- <button title="Zoom to Layer" class="text-gray-500 hover:text-gray-700">
                          <i id="zoom_liveLayer" class="zoom-to-layer fas fa-search-plus"></i>
                        </button> -->
                      </div>
                      <div class="flex items-center mb-2">
                        <span class="text-sm mr-2 text-gray-500">Transparency:</span>
                        <input id = "transparency_liveLayer" type="range" class="transparency-slider h-1 w-full" style="accent-color: gray;" min="0" max="100" value="100">
                      </div>
                      <!-- <div id="search_progressbar" class="relative w-full bg-gray-300 h-3">
                        <div class="absolute inset-0 flex items-center justify-center text-white" style="font-size:10px;" id="search_progress_text">0%</div>
                        <div class="bg-green-500 h-3 rounded transition-all duration-500 ease-in-out" id="search_progress" style="width: 0%"></div>
                      </div> -->
                      <!-- <div class="flex items-center justify-end mt-2 space-x-4">
                        <button title="Download" class="text-gray-500 hover:text-gray-700">
                          <i id = "download-result-image" class="fas fa-download"></i>
                        </button>
                        <button title="View" class="text-gray-500 hover:text-gray-700">
                          <i id = "view-result-image" class="fas fa-eye"></i>
                        </button>
                      </div> -->
                    </div>
                    <div id = "searchBboxLayerSwitcher" class="progressItem p-2 bg-gray-100 rounded-md shadow-sm mt-2 hidden">
                      <div class="flex items-center justify-between mb-2">
                        <div class="flex items-center space-x-2">
                          <input id="search_bbox_layer" type="checkbox" class="layerSwitcher form-checkbox h-4 w-4 text-blue-600">
                          <label class="block text-sm/6 font-medium text-gray-700">Searched Images Bbox</label>
                        </div>
                        <button title="Zoom to Layer" class="text-gray-500 hover:text-gray-700">
                          <i id="zoom_geojsonLayer" class="zoom-to-layer fas fa-search-plus"></i>
                        </button>
                      </div>
                      <div class="flex items-center mb-2">
                        <span class="text-sm mr-2 text-gray-500">Transparency:</span>
                        <input id = "transparency_geojsonLayer" type="range" class="transparency-slider h-1 w-full text-gray-500" style="accent-color: gray;" min="0" max="100" value="100">
                      </div>
                      <!-- <div id="search_bbox_progressbar" class="relative w-full bg-gray-300 h-3">
                        <div class="absolute inset-0 flex items-center justify-center text-white" style="font-size:10px;" id="search_progress_text">0%</div>
                        <div class="bg-green-500 h-3 rounded transition-all duration-500 ease-in-out" id="search_progress" style="width: 0%"></div>
                      </div> -->
                      <!-- <div class="flex items-center justify-end mt-2 space-x-4">
                        <button title="Download" class="text-gray-500 hover:text-gray-700">
                          <i id = "download-result-image" class="fas fa-download"></i>
                        </button>
                        <button title="View" class="text-gray-500 hover:text-gray-700">
                          <i id = "view-result-image" class="fas fa-eye"></i>
                        </button>
                      </div> -->
                    </div>

                    <div id="computeLayerSwitcher" class="progressItem p-2 bg-gray-100 rounded-md shadow-sm mt-2 hidden">
                      <div id = "layerSwitcherBox" class = "hidden">
                      <div class="flex items-center justify-between mb-2">
                        <div class="flex items-center space-x-2">
                          <input id="compute_layer" type="checkbox" class="layerSwitcher form-checkbox h-4 w-4 text-blue-600" checked>
                          <label for="compute_layer" class="block text-sm font-medium text-gray-700">Export Output Layer</label>
                        </div>
                        <button title="Zoom to Layer" class="text-gray-500 hover:text-gray-700">
                          <i id="zoom_computeLayer" class="zoom-to-layer fas fa-search-plus"></i>
                        </button>
                      </div>
                      <div class="flex items-center mb-2">
                        <label for="transparency_computeLayer" class="text-sm mr-2 text-gray-500">Transparency:</label>
                        <input id="transparency_computeLayer" type="range" class="transparency-slider h-1 w-full" style="accent-color: gray;" min="0" max="100" value="100">
                      </div>
                      <div id="colorPalettes" class="mb-2 w-full">
                        <div class="text-sm text-gray-500">Color Palette:</div>
                        <select id="paletteSelect" class="form-select mt-1 w-full text-gray-500 text-sm p-1">
                          <option value="Viridis" style="background: linear-gradient(to right, #440154, #FDE724);">Viridis</option>
                          <option value="Rgb" style="background: linear-gradient(to right, #440154, #FDE724);">RGB</option>
                          <option value="Grayscale" style="background: linear-gradient(to right, #440154, #FDE724);">Grayscale</option>
                          <option value="Plasma" style="background: linear-gradient(to right, #0D0887, #FCA636);">Plasma</option>
                          <option value="Magma" style="background: linear-gradient(to right, #000004, #FE9F6D);">Magma</option>
                          <option value="Inferno" style="background: linear-gradient(to right, #000004, #FEA97D);">Inferno</option>
                          <option value="Cividis" style="background: linear-gradient(to right, #00204C, #FFFFD8);">Cividis</option>
                          <option value="Spectral" style="background: linear-gradient(to right, #9E0142, #66C2A5);">Spectral</option>
                          <option value="Jet" style="background: linear-gradient(to right, #000083, #FF0000);">Jet</option>
                          <option value="HSV" style="background: linear-gradient(to right, #FF0000, #CC00FF);">HSV</option>
                          <option value="Cool" style="background: linear-gradient(to right, #00FFFF, #FFCC88);">Cool</option>
                          <option value="Spring" style="background: linear-gradient(to right, #FF00FF, #FFECFF);">Spring</option>
                          <option value="Sequential" style="background: linear-gradient(to right, #FF00FF, #FFECFF);">Sequential</option>
                          <option value="SequentialMultiHue" style="background: linear-gradient(to right, #FF00FF, #FFECFF);">SequentialMultiHue</option>
                          <option value="Diverging" style="background: linear-gradient(to right, #FF00FF, #FFECFF);">Diverging</option>
                          <option value="Categorical" style="background: linear-gradient(to right, #FF00FF, #FFECFF);">Categorical</option>
                          <option value="Spectral1" style="background: linear-gradient(to right, #FF00FF, #FFECFF);">Spectral1</option>
                          <option value="HeatMap" style="background: linear-gradient(to right, #FF00FF, #FFECFF);">HeatMap</option>
                          <option value="Terrain" style="background: linear-gradient(to right, #FF00FF, #FFECFF);">Terrain</option>
                        </select>
                      </div>
                      <div id="after-compute-buttons" class="flex items-center justify-end mt-2 space-x-4 hidden">
                        <button title="Download" class="text-gray-500 hover:text-gray-700">
                          <i id="download-result-image" class="fas fa-download"></i>
                        </button>
                        <button title="View" class="text-gray-500 hover:text-gray-700">
                          <i id="view-result-image" class="fas fa-eye"></i>
                        </button>
                      </div>
                      </div>
                      
                      <div id="compute_progressbar" class="relative w-full">
                        <div class="mb-4">
                          <label class="block text-xs font-medium text-gray-900 pb-2">Computation Progress</label>
                          <ul id="ProgressTextsBefore" class="list-none list-inside text-sm text-gray-700 mb-2">
                            <li style = "font-size: 10px;">Please Wait Computing...</li>
                          </ul>
                        </div>
                        <div class="relative w-full bg-gray-300 h-3 rounded mt-4">
                          <div class="absolute inset-0 flex items-center justify-center text-white" id="compute_progress_text">0%</div>
                          <div class="bg-green-500 h-full rounded transition-all duration-500 ease-in-out" id="compute_progress" style="width: 0%"></div>
                        </div>
                      </div>
                      
                      
                    </div>
                          
                    
                  </div> 
                </div>              
                <div class="flex items-center justify-between pt-2">
                  <label id = "display-image-count" class="block  font-medium text-gray-900 pb-4">Images: <span class="text-xs"><span></label>
                  <span id="clear-sidebar-button" class="clear-visualize-filter text-gray-500 text-xs"><i class="fa-solid fa-rotate-right"></i> Clear</span>
                </div>
                <div id="feature-list" style = "max-height: 450px;" class = "overflow-auto custom-scrollbar">
                  <label class="block text-sm font-medium text-gray-400 pt-4">Apply the Filter First!!!</label>
                </div>
              </div>
            </div>
            <div class="tab-panel hidden">
              <!-- Content for Tab 3 -->
              <div id="sidebar1" class = "overflow-y-scroll custom-scrollbar  p-4" style = "max-height: 550px;">
               <div class = "pb-4">
                <label class="block text-sm font-medium text-gray-800 pb-2">Select Area of Interest <i title = "Less than the input value in percentage" class="fa-solid fa-circle-info"></i></label>
                <!-- dropdown start -->
                <div class="relative mt-2">
                  <button id="select-button-bbox" type="button" class="grid w-full cursor-default grid-cols-1 rounded-md bg-white py-1.5 pl-3 pr-2 text-left text-gray-900 outline outline-1 -outline-offset-1 outline-gray-300 focus:outline focus:outline-2 focus:-outline-offset-2 focus:outline-indigo-600 sm:text-sm/6" aria-haspopup="listbox" aria-expanded="false" aria-labelledby="listbox-label">
                    <span class="col-start-1 row-start-1 flex items-center gap-3 pr-6">
                      <i class="fa-regular fa-square"></i>
                      <span id = "selected-filter-value-bbox" class="block truncate text-gray-600">Map Window</span>
                    </span>
                    <svg class="col-start-1 row-start-1 size-5 self-center justify-self-end text-gray-500 sm:size-4" viewBox="0 0 16 16" fill="currentColor" aria-hidden="true">
                      <path fill-rule="evenodd" d="M5.22 10.22a.75.75 0 0 1 1.06 0L8 11.94l1.72-1.72a.75.75 0 1 1 1.06 1.06l-2.25 2.25a.75.75 0 0 1-1.06 0l-2.25-2.25a.75.75 0 0 1 0-1.06ZM10.78 5.78a.75.75 0 0 1-1.06 0L8 4.06 6.28 5.78a.75.75 0 0 1-1.06-1.06l2.25-2.25a.75.75 0 0 1 1.06 0l2.25 2.25a.75.75 0 0 1 0 1.06Z" clip-rule="evenodd" />
                    </svg>
                  </button>
              
                  <ul id="select-list-bbox" class="hidden absolute z-10 mt-1 max-h-56 w-full overflow-auto rounded-md bg-white py-1 text-base shadow-lg ring-1 ring-black/5 focus:outline-none sm:text-sm" tabindex="-1" role="listbox" aria-labelledby="listbox-label" aria-activedescendant="listbox-option-3">
                    <li class="relative cursor-default select-none py-2 pl-3 pr-9 text-gray-900" id="listbox-option-0" role="option">
                      <div class="flex items-center">
                        <i class="fa-regular fa-square"></i>
                        <span class="ml-3 block truncate font-normal text-gray-600">Map Window</span>
                      </div>
                      <span class="absolute inset-y-0 right-0 flex items-center pr-4 text-indigo-600">
                        <svg class="size-5" viewBox="0 0 20 20" fill="currentColor" aria-hidden="true">
                          <path fill-rule="evenodd" d="M16.704 4.153a.75.75 0 0 1 .143 1.052l-8 10.5a.75.75 0 0 1-1.127.075l-4.5-4.5a.75.75 0 0 1 1.06-1.06l3.894 3.893 7.48-9.817a.75.75 0 0 1 1.05-.143Z" clip-rule="evenodd" />
                        </svg>
                      </span>
                    </li>
                    <!-- More items... -->
                    <li class="relative cursor-default select-none py-2 pl-3 pr-9 text-gray-900" id="listbox-option-1" role="option">
                      <div class="flex items-center">
                        <i class="fa-solid fa-draw-polygon"></i>
                        <span class="ml-3 block truncate font-normal text-gray-600">Draw AOI on Map</span>
                      </div>
                      <span class="absolute inset-y-0 right-0 flex items-center pr-4 text-indigo-600">
                        <svg class="size-0" viewBox="" fill="currentColor" aria-hidden="true">
                          <path fill-rule="evenodd" d="M16.704 4.153a.75.75 0 0 1 .143 1.052l-8 10.5a.75.75 0 0 1-1.127.075l-4.5-4.5a.75.75 0 0 1 1.06-1.06l3.894 3.893 7.48-9.817a.75.75 0 0 1 1.05-.143Z" clip-rule="evenodd" />
                        </svg>
                      </span>
                    </li>
                    <li class="relative cursor-default select-none py-2 pl-3 pr-9 text-gray-900" id="upload-file-option" role="option">
                      <div class="flex items-center">
                        <i class="fa-solid fa-arrow-up-from-bracket"></i>
                        <span class="ml-3 block truncate font-normal text-gray-600">Upload File</span>
                      </div>
                      <span class="absolute inset-y-0 right-0 flex items-center pr-4 text-indigo-600">
                        <svg class="size-0" viewBox="" fill="currentColor" aria-hidden="true">
                          <path fill-rule="evenodd" d="M16.704 4.153a.75.75 0 0 1 .143 1.052l-8 10.5a.75.75 0 0 1-1.127.075l-4.5-4.5a.75.75 0 0 1 1.06-1.06l3.894 3.893 7.48-9.817a.75.75 0 0 1 1.05-.143Z" clip-rule="evenodd" />
                        </svg>
                      </span>
                    </li>
                  </ul>
                </div>
                <!-- dropdown end -->
                <div class = "mt-1 p-1 w-full">
                  <label class="block text-xs text-gray-500 pb-1">BBOX:
                  <div id="map-window-content" class = "break-words w-64 text-xs text-gray-500 w-full" >

                  </div>
                  </label>
                  <div id = "draw-bbox-option" class="hidden">
                    <div class="draw-buttons"> <button id="draw-point" title="Draw Point text-gray-600" class=" hover:bg-gray-50"><i class="fas fa-map-marker-alt"></i> Point</button> 
                      <button id="draw-polygon" title="Draw Polygon" class=" hover:bg-gray-50 text-gray-600"><i class="fas fa-draw-polygon"></i> Polygon</button> 
                      <button id="draw-rectangle" title="Draw Rectangle" class=" hover:bg-gray-50 text-gray-600"><i class="fas fa-vector-square"></i> Rectangle</button> </div>
                  </div>
                  <div id = "upload-bbox-file-option" class="hidden">
                      <span>This is upload bbox section</span>
                  </div>
                </div>
                <div>

                </div>
                </div>

                <div class = "pb-4">
                  <div id = "filterOption_export" class = "pb-4">
                    <label id="listbox-label_export" class="block text-sm/6 font-medium text-gray-800">Filter Option</label>
                    <div class="relative mt-2">
                      <button id="select-button_export" type="button" class="cursor-pointer grid w-full cursor-default grid-cols-1 rounded-md bg-white py-1.5 pl-3 pr-2 text-left text-gray-900 outline outline-1 -outline-offset-1 outline-gray-300 focus:outline focus:outline-2 focus:-outline-offset-2 focus:outline-indigo-600 sm:text-sm/6" aria-haspopup="listbox" aria-expanded="false" aria-labelledby="listbox-label_export">
                        <span class="col-start-1 row-start-1 flex items-center gap-3 pr-6">
                          <img src="static/img/select-icon.png" alt="" class="size-5 shrink-0 rounded-full">
                          <span id = "selected-filter-value_export" class="block truncate">Select Option</span>
                        </span>
                        <svg class="col-start-1 row-start-1 size-5 self-center justify-self-end text-gray-500 sm:size-4" viewBox="0 0 16 16" fill="currentColor" aria-hidden="true">
                          <path fill-rule="evenodd" d="M5.22 10.22a.75.75 0 0 1 1.06 0L8 11.94l1.72-1.72a.75.75 0 1 1 1.06 1.06l-2.25 2.25a.75.75 0 0 1-1.06 0l-2.25-2.25a.75.75 0 0 1 0-1.06ZM10.78 5.78a.75.75 0 0 1-1.06 0L8 4.06 6.28 5.78a.75.75 0 0 1-1.06-1.06l2.25-2.25a.75.75 0 0 1 1.06 0l2.25 2.25a.75.75 0 0 1 0 1.06Z" clip-rule="evenodd" />
                        </svg>
                      </button>
                  
                      <ul id="select-list_export" class="hidden absolute z-10 mt-1 max-h-56 w-full overflow-auto rounded-md bg-white py-1 text-base shadow-lg ring-1 ring-black/5 focus:outline-none sm:text-sm" tabindex="-1" role="listbox" aria-labelledby="listbox-label_export" aria-activedescendant="listbox-option-3">
                        <li class="template-filters relative select-none py-2 pl-3 pr-9 text-gray-900 cursor-pointer hover:bg-gray-100" id="listbox-option-0" role="option">
                          <div class="flex items-center">
                            <img src="static/img/ndvi.png" alt="" class="size-5 shrink-0 rounded-full">
                            <span class="template-filters-value ml-3 block truncate font-normal" value= "NDVI">NDVI</span>
                          </div>
                          <span class="absolute inset-y-0 right-0 flex items-center pr-4 text-indigo-600">
                            <svg class="size-5" viewBox="0 0 20 20" fill="currentColor" aria-hidden="true">
                              <!-- <path fill-rule="evenodd" d="M16.704 4.153a.75.75 0 0 1 .143 1.052l-8 10.5a.75.75 0 0 1-1.127.075l-4.5-4.5a.75.75 0 0 1 1.06-1.06l3.894 3.893 7.48-9.817a.75.75 0 0 1 1.05-.143Z" clip-rule="evenodd" /> -->
                            </svg>
                          </span>
                        </li>
                        <!-- More items... -->
                        <li class="template-filters relative select-none py-2 pl-3 pr-9 text-gray-900 cursor-pointer hover:bg-gray-100" id="listbox-option-1" role="option">
                          <div class="flex items-center">
                            <img src="static/img/basemap.png" alt="" class="size-5 shrink-0 rounded-full">
                            <span class="template-filters-value ml-3 block truncate font-normal" value = "NDWI">NDWI</span>
                          </div>
                          <span class="absolute inset-y-0 right-0 flex items-center pr-4 text-indigo-600">
                            <svg class="size-0" viewBox="" fill="currentColor" aria-hidden="true">
                              <path fill-rule="evenodd" d="M16.704 4.153a.75.75 0 0 1 .143 1.052l-8 10.5a.75.75 0 0 1-1.127.075l-4.5-4.5a.75.75 0 0 1 1.06-1.06l3.894 3.893 7.48-9.817a.75.75 0 0 1 1.05-.143Z" clip-rule="evenodd" />
                            </svg>
                          </span>
                        </li>
                        <li class="template-filters relative select-none py-2 pl-3 pr-9 text-gray-900 cursor-pointer hover:bg-gray-100" id="listbox-option-1" role="option">
                          <div class="flex items-center">
                            <img src="static/img/visual.png" alt="" class="size-5 shrink-0 rounded-full">
                            <span class="template-filters-value ml-3 block truncate font-normal" value = "visual">Visual Bands</span>
                          </div>
                          <span class="absolute inset-y-0 right-0 flex items-center pr-4 text-indigo-600">
                            <svg class="size-0" viewBox="" fill="currentColor" aria-hidden="true">
                              <path fill-rule="evenodd" d="M16.704 4.153a.75.75 0 0 1 .143 1.052l-8 10.5a.75.75 0 0 1-1.127.075l-4.5-4.5a.75.75 0 0 1 1.06-1.06l3.894 3.893 7.48-9.817a.75.75 0 0 1 1.05-.143Z" clip-rule="evenodd" />
                            </svg>
                          </span>
                        </li>
                        <hr/>
                        <li id = "custom-filter_export" class="relative select-none py-2 pl-3 pr-9 text-gray-900 cursor-pointer hover:bg-gray-100" id="listbox-option-1" role="option">
                          <div class="flex items-center">
                            <img src="static/img/plus.png" alt="" class="size-5 shrink-0 rounded-full">
                            <span class="ml-3 block truncate font-normal text-blue-500">Custom Filter</span>
                          </div>
                          <span class="absolute inset-y-0 right-0 flex items-center pr-4 text-indigo-600">
                            <svg class="size-0" viewBox="" fill="currentColor" aria-hidden="true">
                              <path fill-rule="evenodd" d="M16.704 4.153a.75.75 0 0 1 .143 1.052l-8 10.5a.75.75 0 0 1-1.127.075l-4.5-4.5a.75.75 0 0 1 1.06-1.06l3.894 3.893 7.48-9.817a.75.75 0 0 1 1.05-.143Z" clip-rule="evenodd" />
                            </svg>
                          </span>
                        </li>
                      </ul>
                    </div>
                    
                  </div>
                  <!-- <label class="block text-sm font-medium text-gray-700 pb-2">Set the Formula</label>
                  <button id="setFormula-export" class="w-full bg-white text-gray-500 border-gray-600 rounded-md px-4 py-2 flex items-center text-sm" style="border: 1px solid #dedede;">
                    <img src="static/img/select-icon.png" alt="" class="size-5 shrink-0 rounded-full mr-2">Set the formula
                  </button>                   -->
                  <div id = "custom-formula-view_export" class = "mt-1 p-1 border border-gray-300 w-full bg-white hidden">
                    <label id = "formulaHeading-export" class="block text-xs font-medium text-gray-600 pb-1 pt-1">Custom Formula: <span id="formula-text-export" class = "break-words w-64 text-xs text-gray-500" ></span></label>
                  </div>
                </div>

                <!-- Collapsible List Container -->
                <div class="w-full bg-white rounded-lg mb-4">
                  <div class="relative">
                      <button id="collapsibleButton" class="w-full text-left font-medium bg-white border border-gray-200 p-2 rounded-md flex items-center justify-between">
                        <label class="block text-sm font-medium text-gray-600">Select More Options</label> 
                          <svg id="arrowIcon" class="w-4 h-4 ml-2" fill="none" stroke="currentColor" viewBox="0 0 24 24" xmlns="http://www.w3.org/2000/svg">
                              <path stroke-linecap="round" stroke-linejoin="round" stroke-width="2" d="M19 9l-7 7-7-7"></path>
                          </svg>
                      </button>
                      <ul id="collapsibleContent" class="hidden mt-2 bg-white border border-gray-50 rounded-md w-full">
                          <li class="p-2 border-b border-gray-200">
                              <label class="block text-sm font-medium text-gray-700 pb-4">Select Date</label>
                              <div class="relative h-10 w-full min-w-[200px] mb-4">
                                  <input id="start-date-export" class="bg-white my-dates peer h-full w-full rounded-[7px] border border-blue-gray-200 border-t-transparent bg-transparent px-3 py-2.5 font-sans text-sm font-normal text-gray-700 outline outline-0 transition-all placeholder-shown:border placeholder-shown:border-blue-gray-200 placeholder-shown:border-t-blue-gray-200 focus:border-2 focus:border-gray-900 focus:border-t-transparent focus:outline-0 disabled:border-0 disabled:bg-blue-gray-50" placeholder=" "/>
                                  <label class="before:content[' '] after:content[' '] pointer-events-none absolute left-0 -top-1.5 flex h-full w-full select-none !overflow-visible truncate text-[11px] font-normal leading-tight text-gray-500 transition-all before:pointer-events-none before:mt-[6.5px] before:mr-1 before:box-border before:block before:h-1.5 before:w-2.5 before:rounded-tl-md before:border-t before:border-l before:border-blue-gray-200 before:transition-all after:pointer-events-none after:mt-[6.5px] after:ml-1 after:box-border after:block after:h-1.5 after:w-2.5 after:flex-grow after:rounded-tr-md after:border-t after:border-r after:border-blue-gray-200 after:transition-all peer-placeholder-shown:text-sm peer-placeholder-shown:leading-[3.75] peer-placeholder-shown:text-blue-gray-500 peer-placeholder-shown:before:border-transparent peer-placeholder-shown:after:border-transparent peer-focus:text-[11px] peer-focus:leading-tight peer-focus:text-gray-900 peer-focus:before:border-t-2 peer-focus:before:border-l-2 peer-focus:before:!border-gray-900 peer-focus:after:border-t-2 peer-focus:after:border-r-2 peer-focus:after:!border-gray-900 peer-disabled:text-transparent peer-disabled:before:border-transparent peer-disabled:after:border-transparent peer-disabled:peer-placeholder-shown:text-blue-gray-500">
                                    Start Date
                                  </label>
                              </div>
                              <div class="relative h-10 w-full min-w-[200px]">
                                  <input id="end-date-export" class="bg-white my-dates peer h-full w-full rounded-[7px] border border-blue-gray-200 border-t-transparent bg-transparent px-3 py-2.5 font-sans text-sm font-normal text-gray-700 outline outline-0 transition-all placeholder-shown:border placeholder-shown:border-blue-gray-200 placeholder-shown:border-t-blue-gray-200 focus:border-2 focus:border-gray-900 focus:border-t-transparent focus:outline-0 disabled:border-0 disabled:bg-blue-gray-50" placeholder=" "/>
                                  <label id = "" class="before:content[' '] after:content[' '] pointer-events-none absolute left-0 -top-1.5 flex h-full w-full select-none !overflow-visible truncate text-[11px] font-normal leading-tight text-gray-500 transition-all before:pointer-events-none before:mt-[6.5px] before:mr-1 before:box-border before:block before:h-1.5 before:w-2.5 before:rounded-tl-md before:border-t before:border-l before:border-blue-gray-200 before:transition-all after:pointer-events-none after:mt-[6.5px] after:ml-1 after:box-border after:block after:h-1.5 after:w-2.5 after:flex-grow after:rounded-tr-md after:border-t after:border-r after:border-blue-gray-200 after:transition-all peer-placeholder-shown:text-sm peer-placeholder-shown:leading-[3.75] peer-placeholder-shown:text-blue-gray-500 peer-placeholder-shown:before:border-transparent peer-placeholder-shown:after:border-transparent peer-focus:text-[11px] peer-focus:leading-tight peer-focus:text-gray-900 peer-focus:before:border-t-2 peer-focus:before:border-l-2 peer-focus:before:!border-gray-900 peer-focus:after:border-t-2 peer-focus:after:border-r-2 peer-focus:after:!border-gray-900 peer-disabled:text-transparent peer-disabled:before:border-transparent peer-disabled:after:border-transparent peer-disabled:peer-placeholder-shown:text-blue-gray-500">
                                    End Date
                                  </label>
                              </div>
                          </li>
                          <li class="p-2 border-b border-gray-200">
                              <label class="block text-sm/6 font-medium text-gray-700 pb-1">Select Cloud Cover <i title = "Less than the input value in percentage" class="fa-solid fa-circle-info"></i></label>
                              <div class="bg-white mt-4">
                                  <div class="relative bg-inherit">
                                      <input type="number" style="font-size:14px;" id="cloud-cover-export" name="" value="50" class="peer bg-transparent h-10 w-full rounded-lg text-gray-600 placeholder-transparent ring-1 px-2 ring-gray-200 focus:ring-sky-600 focus:outline-none focus:border-rose-600" placeholder="Cloud Cover"/>
                                      <label for="" style = "font-size:12px !important;" class="absolute cursor-text left-0 -top-3 text-xs text-gray-500 bg-inherit mx-1 px-1 peer-placeholder-shown:text-base peer-placeholder-shown:text-gray-500 peer-placeholder-shown:top-2 peer-focus:-top-3 peer-focus:text-sky-600 peer-focus:text-xs transition-all">Cloud Cover</label>
                                  </div>
                              </div>
                          </li>
                          <!-- Additional list items can be added here -->
                      </ul>
                  </div>
                </div>

                <div class="mb-4 mt-2">
                  <label class="block text-sm font-medium text-gray-800 pb-4">Select Output Type</label>
                  <div class="flex items-center mb-2">
                    <input id="operation" type="checkbox" name="option" class="output_type form-radio h-4 w-4 text-blue-600" checked>
                    <label for="operation" class="ml-2 text-sm text-gray-600">Operation</label>
                  </div>
                  <div class="flex items-center">
                    <input id="timeSeries" type="checkbox" name="option" class="output_type form-radio h-4 w-4 text-blue-600">
                    <label for="timeSeries" class="ml-2 text-sm text-gray-600">Time Series</label>
                  </div>
                </div>
                

                <div id="operation-container" class="w-full">
                  <label class="block text-sm font-medium text-gray-700">Operation</label>
                  <select id="operation_menu" style = "border:1px solid #dedede;" class="mt-1 block w-full pl-3 pr-10 py-2 text-gray-700 border-gray-300 focus:outline-none focus:ring-indigo-500 focus:border-indigo-500 sm:text-sm rounded-md">
                      <!-- <option value="min" class="text-gray-600">Select Option</option> -->
                      <option value="median" class="text-gray-600">Median</option>
                      <option value="mean" class="text-gray-600">Mean</option>
                      <option value="min" class="text-gray-600">Min</option>
                      <option value="max" class="text-gray-600">Max</option>
                  </select>
              </div>

              <div class="pb-4 mt-6 float-right">
                <button id="export-clear-button" class="clear-visualize-filter bg-transparent rounded-lg text-gray-500 text-sm text-center self-center px-3 py-2 my-2 mx-2"><i class="fa-solid fa-rotate-right"></i> Clear</button>
                <button id="export-map-view-button" title= "Select Filter Above to Visualize" class="bg-gray-500 pointer-events-none text-white rounded-lg text-sm text-center self-center px-3 py-2 my-2 mx-2"><i class="fa-regular fa-eye"></i> Visualize and Export</button>
                <!-- <button id="export-file-button" title= "Select Filter Above to Visualize" class="bg-gray-500 pointer-events-none text-white rounded-lg text-sm text-center self-center px-3 py-2 my-2 mx-2"><i class="fa-regular fa-eye"></i> Export</button> -->
              </div>

              </div>
            </div>
          </div>
        </div>
      </div>

  </div>
  <div id="map" class = "w-full md:w-3/4 md:min-w-[75%] min-h-screen md:min-h-full z-0"></div>
  <div id="legend" class="legends hidden text-gray-xs"></div>
  

  <!-- filter modal start -->
  <div id="modal" class="fixed inset-0 flex items-center justify-center bg-gray-800 bg-opacity-50 hidden z-40">
    <div class="bg-white rounded-lg shadow-lg p-6 w-2/5 relative">
      <button id="closeModal" class="absolute top-3 right-3 text-gray-500 hover:text-gray-700">
          <i class="fas fa-times"></i>
      </button>
      <h3 class="text-xl font-semibold mb-4 text-gray-800">Finalize the formula to generate the result</h3>
      <label class="block font-xs text-gray-500 pb-4">Double click on the Bands and Operators to select them.</label>
      
      <!-- Section for mapping bands -->
      <div class="mb-4">
          <label class="block text-sm font-medium text-gray-700">Map Bands</label>
          <div class="flex flex-col md:flex-row md:space-x-4">
              <div class="w-full md:w-1/2 mb-4 md:mb-0">
                  <label class="block text-sm font-medium text-gray-700">Band 1</label>
                  <select id="band1" style = "border:1px solid #dedede;" class="mt-1 block w-full pl-3 pr-10 py-2 text-base border-gray-300 focus:outline-none focus:ring-indigo-500 focus:border-indigo-500 sm:text-sm rounded-md">
                      <option value="">Select Band 1</option>
                      <option value="RED">RED</option>
                      <option value="GREEN">GREEN</option>
                      <option value="BLUE">BLUE</option>
                      <option value="VISUAL">VISUAL</option>
                      <option value="NIR">NIR</option>
                      <option value="SWIR22">SWIR22</option>
                      <option value="REDEDGE2">REDEDGE2</option>
                      <option value="REDEDGE3">REDEDGE3</option>
                      <option value="REDEDGE1">REDEDGE1</option>
                      <option value="SWIR16">SWIR16</option>
                      <option value="WVP">WVP</option>
                      <option value="NIR08">NIR08</option>
                      <option value="SCL">SCL</option>
                      <option value="AOT">AOT</option>
                      <option value="COASTAL">COASTAL</option>
                      <option value="NIR09">NIR09</option>
                      <option value="CLOUD">CLOUD</option>
                      <option value="SNOW">SNOW</option>
                  </select>
              </div>
              <div class="w-full md:w-1/2">
                  <label class="block text-sm font-medium text-gray-700">Band 2</label>
                  <select id="band2" style = "border:1px solid #dedede;" class="mt-1 block w-full pl-3 pr-10 py-2 text-base border-gray-300 focus:outline-none focus:ring-indigo-500 focus:border-indigo-500 sm:text-sm rounded-md">
                      <option value="">Select Band 2</option>
                      <option value="RED">RED</option>
                      <option value="GREEN">GREEN</option>
                      <option value="BLUE">BLUE</option>
                      <option value="VISUAL">VISUAL</option>
                      <option value="NIR">NIR</option>
                      <option value="SWIR22">SWIR22</option>
                      <option value="REDEDGE2">REDEDGE2</option>
                      <option value="REDEDGE3">REDEDGE3</option>
                      <option value="REDEDGE1">REDEDGE1</option>
                      <option value="SWIR16">SWIR16</option>
                      <option value="WVP">WVP</option>
                      <option value="NIR08">NIR08</option>
                      <option value="SCL">SCL</option>
                      <option value="AOT">AOT</option>
                      <option value="COASTAL">COASTAL</option>
                      <option value="NIR09">NIR09</option>
                      <option value="CLOUD">CLOUD</option>
                      <option value="SNOW">SNOW</option>
                  </select>
              </div>
          </div>
      </div>
  
      <!-- Initially hidden section -->
      <div id="bandsSection">
          <div class="mb-4 flex flex-col md:flex-row md:space-x-4">
              <div class="w-full md:w-1/2 mb-4 md:mb-0">
                  <label class="block text-sm font-medium text-gray-700">Bands</label>
                  <div class="mt-1 border border-gray-300 rounded-md p-2 min-h-40 max-h-40 overflow-auto custom-scrollbar" id="attributes-list">
                      <ul class="cursor-pointer text-gray-500 text-sm uppercase" id="mapped-bands">
                          <!-- Mapped bands will be appended here -->
                      </ul>
                  </div>
              </div>
              <div class="w-full md:w-1/2">
                  <label class="block text-sm font-medium text-gray-700">Operators</label>
                  <div class="grid grid-cols-5 gap-2 mt-1 text-gray-500 text-sm" id="operators-list">
                      <button class="operator-item bg-gray-200 rounded-md p-2">7</button>
                      <button class="operator-item bg-gray-200 rounded-md p-2">8</button>
                      <button class="operator-item bg-gray-200 rounded-md p-2">9</button>
                      <button class="operator-item bg-gray-200 rounded-md p-2">(</button>
                      <button class="operator-item bg-gray-200 rounded-md p-2">)</button>
                      <button class="operator-item bg-gray-200 rounded-md p-2">4</button>
                      <button class="operator-item bg-gray-200 rounded-md p-2">5</button>
                      <button class="operator-item bg-gray-200 rounded-md p-2">6</button>
                      <button class="operator-item bg-gray-200 rounded-md p-2">+</button>
                      <button class="operator-item bg-gray-200 rounded-md p-2">-</button>
                      <button class="operator-item bg-gray-200 rounded-md p-2">1</button>
                      <button class="operator-item bg-gray-200 rounded-md p-2">2</button>
                      <button class="operator-item bg-gray-200 rounded-md p-2">3</button>
                      <button class="operator-item bg-gray-200 rounded-md p-2">*</button>
                      <button class="operator-item bg-gray-200 rounded-md p-2">/</button>
                      <button class="operator-item bg-gray-200 rounded-md p-2">0</button>
                      <button class="operator-item bg-gray-200 rounded-md p-2">.</button>
                      <button class="operator-item bg-gray-200 rounded-md p-2">PI(P)</button>
                      <button class="operator-item bg-gray-200 rounded-md p-2">e</button>
                      <button class="operator-item bg-gray-200 rounded-md p-2">^</button>
                  </div>
              </div>
          </div>
          
          <div class="mb-4">
              <label for="query" class="block text-sm font-medium text-gray-700">Query</label>
              <textarea id="query" rows="3" class="mt-1 p-2 text-gray-800 block w-full border border-gray-300 rounded-md shadow-sm focus:ring-indigo-500 focus:border-indigo-500 sm:text-sm pointer-events-none"></textarea>
          </div>
          <div class="flex justify-between float-right">
              <button id="resetButton" class="text-gray-500 mr-2"><i class="fa-solid fa-rotate-right"></i> Reset</button>  
              <button id="saveFormula" class="bg-blue-500 text-white rounded-md px-4 py-2">Save</button>
          </div>
      </div>
  </div>
  
  </div>
  <!-- filter modal end -->

  <!-- upload modal start -->
  <div id="uploadModal" class="fixed inset-0 bg-gray-800 bg-opacity-50 flex items-center justify-center hidden z-40">
    <div class="bg-white p-8 rounded-lg shadow-md w-full max-w-lg">
        <h2 class="text-2xl font-semibold mb-4">Upload or Paste GeoJSON File</h2>
        
        <!-- Drag and Drop or Upload Section -->
        <div class="upload-area border-2 border-dashed border-gray-300 rounded-lg p-4 text-center mb-4" id="upload-area">
            <p class="mb-2">Drag & Drop GeoJSON File Here <br/><label>or</label><br/><br/> <input type="file" id="file-input" class="hidden" /><label for="file-input" class="upload-button bg-blue-500 text-white px-4 py-2 rounded-md cursor-pointer">Browse Files</label></p>
        </div>
        
        <!-- Copy and Paste Section -->
        <div class="textarea-container border-2 border-dashed border-gray-300 rounded-lg p-4">
            <p class="mb-2">Copy and Paste GeoJSON Content Here:</p>
            <textarea id="geojson-textarea" class="w-full h-48 border-none focus:outline-none resize-none" placeholder="Paste GeoJSON content..."></textarea>
        </div>

        <!-- Close Button -->
        <div class="text-right mt-4">
            <button id="closeModalButton" class="bg-red-500 text-white px-4 py-2 rounded-md">Close</button>
            <button id="saveUploadedData" class="bg-blue-500 text-white rounded-md px-4 py-2">Save</button>
        </div>
    </div>
</div>
   <!-- upload modal end -->


   <!-- Result and timeslider modal start -->
   <div id="timeSliderModal" class="modal hidden fixed inset-0 bg-gray-800 bg-opacity-50 flex items-center justify-center z-40">
    <div class="modal-content bg-white p-4 rounded-md w-full max-w-md">
      <span class="close text-gray-500 hover:text-gray-700 float-right text-2xl cursor-pointer">&times;</span>
      <h2 class="text-lg font-semibold mb-4">View Result</h2>
      <div class="tabs mb-4" id="tabs">
        <button id="operationTabButton" class="tab-button active bg-blue-500 text-white py-2 px-4 rounded-tl-lg">Operation Result</button>
        <button id="timeSeriesTabButton" class="tab-button bg-gray-200 text-blue-500 py-2 px-4 rounded-tr-lg">Time Series Result</button>
      </div>
      <div id="operationContainer" class="hidden">
        <div id="imageContainer" class="mb-4">
          <img id="operationImageView" class="w-full rounded-md" src="images/image_2022-01-01.jpg" alt="Image">
        </div>
        <div id="operationDateDisplay" class="text-center text-sm text-gray-700 mb-4">Start Date</div>
      </div>
      <div id="timeSeriesContainer" class="hidden">
        <div id="imageContainer" class="mb-4">
          <img id="timeSeriesImageView" class="w-full rounded-md" src="images/image_2022-01-01.jpg" alt="Image">
        </div>
        <div id="dateDisplay" class="text-center text-sm text-gray-700 mb-4">Start Date</div>
        <div class="flex items-center mb-4">
          <button id="playPauseButton" class="text-gray-500 hover:text-gray-700 mr-2">
            <i class="fas fa-play" id="playIcon"></i>
            <i class="fas fa-pause hidden" id="pauseIcon"></i>
          </button>
          <input type="range" id="dateRangeSlider" class="slider w-full" min="0" max="100" value="0">
        </div>
        <div class="slider-markers flex justify-between text-sm text-gray-700">
          <!-- Markers will be generated dynamically -->
        </div>
      </div>
    </div>
  </div>
   <!-- Result and timeslider modal end -->

</div>

<script>
  document.addEventListener('DOMContentLoaded', function () {
    function adjustMainHeight() {
      const header = document.querySelector('header');
      const tabs = document.getElementById('filterTab');
      const info = document.getElementById('info');
      const tabPanels = document.querySelectorAll('.tab-panel');
      
      var containerheight = header.offsetHeight + tabs.offsetHeight;
      tabPanels.forEach(function(tabPanel) { tabPanel.style.height = `calc(100vh - ${containerheight}px)`; });
    }

    // Initial check on page load
    adjustMainHeight();

    // Update on window resize
    window.addEventListener('resize', adjustMainHeight);
  });
</script>

  <script>
    document.addEventListener('DOMContentLoaded', function() {
      const tabs = document.querySelectorAll('.tab');
      const tabPanels = document.querySelectorAll('.tab-panel');

      tabs.forEach((tab, index) => {
        tab.addEventListener('click', () => {
          tabs.forEach(tab => tab.classList.remove('border-blue-500', 'text-blue-500'));
          tab.classList.add('border-blue-500', 'text-blue-500');
          tabPanels.forEach(panel => panel.classList.add('hidden'));
          tabPanels[index].classList.remove('hidden');
        });
      });

      // Activate the first tab by default
      tabs[0].classList.add('border-blue-500', 'text-blue-500');
      tabPanels[0].classList.remove('hidden');

    });

  </script>

<script>
      document.getElementById("band1").addEventListener("change", updateBandsBox);
    document.getElementById("band2").addEventListener("change", updateBandsBox);

    function updateBandsBox() {
        const band1_v = document.getElementById("band1").value;
        const band2_v = document.getElementById("band2").value;

        tile_params.band1 = band1_v.toLowerCase();
        tile_params.band2 = band2_v.toLowerCase();

        export_params.band1 = band1_v.toLowerCase(); //setting the same params for now.
        export_params.band2 = band2_v.toLowerCase();

        const mappedBands = new Set();

        if (band1_v) {
            mappedBands.add(`Band1 (${band1_v})`);
        }

        if (band2_v) {
            mappedBands.add(`Band2 (${band2_v})`);
        }

        const bandsArray = Array.from(mappedBands);

        const mappedBandsList = document.getElementById("mapped-bands");
        mappedBandsList.innerHTML = bandsArray.map(band => `<li class="attribute-item hover:bg-gray-100 p-1">${band}</li>`).join('');

        // if (bandsArray.length > 0) {
        //     document.getElementById("bandsSection").classList.remove("hidden");
        // } else {
        //     document.getElementById("bandsSection").classList.add("hidden");
        // }
    }
</script>

  <script>
document.addEventListener('DOMContentLoaded', function() {
  const dropdowns = document.querySelectorAll('.relative.mt-2');

  dropdowns.forEach(dropdown => {
    const selectButton = dropdown.querySelector('button[type="button"]');
    const selectList = dropdown.querySelector('ul');
    const listItems = selectList.querySelectorAll('[role="option"]');

    selectButton.addEventListener('click', function() {
      const expanded = selectButton.getAttribute('aria-expanded') === 'true' || false;
      selectButton.setAttribute('aria-expanded', !expanded);
      selectList.classList.toggle('hidden');
    });

    listItems.forEach(item => {
      item.addEventListener('click', function() {
        //activate visualize/search button
        document.getElementById("search-button").classList.remove('bg-gray-500', 'pointer-events-none');
        document.getElementById("search-button").classList.add('bg-blue-700');

        document.getElementById("formulaHeading").classList.add('hidden'); 
        document.getElementById("formulaHeading-export").classList.add('hidden'); 


        // Update the button text and image/icon with the selected item's data
        const selectedItemText = item.querySelector('.truncate').innerText;
        const selectedItemIcon = item.querySelector('img, i'); // Select either img or i element

        // Update button text
        selectButton.querySelector('.truncate').innerText = selectedItemText;

        // Update button image/icon
        const buttonIcon = selectButton.querySelector('img, i'); // Select either img or i element
        if (selectedItemIcon.tagName === 'IMG') {
          buttonIcon.src = selectedItemIcon.src;
        } else if (selectedItemIcon.tagName === 'I') {
          buttonIcon.className = selectedItemIcon.className;
        }

        // Update the selected class
        listItems.forEach(i => {
          i.classList.remove('bg-indigo-600', 'text-white', 'font-semibold');
          i.querySelector('span').classList.remove('text-white');
        });
        item.classList.add('bg-indigo-600', 'text-white', 'font-semibold');
        item.querySelector('span').classList.add('text-white');

        // Show the checkmark for the selected item
        const checkIcon = item.querySelector('svg');
        listItems.forEach(i => i.querySelector('svg').classList.add('hidden'));
        checkIcon.classList.remove('hidden');

        // Close the select list
        selectButton.setAttribute('aria-expanded', false);
        selectList.classList.add('hidden');

        // Show/Hide content based on the selected option
        const coords = document.getElementById('map-window-content');
        const drawBBoxOption = document.getElementById('draw-bbox-option');
        const uploadBBoxFileOption = document.getElementById('upload-bbox-file-option');

        // Hide all sections first
        coords.classList.add('hidden');
        drawBBoxOption.classList.add('hidden');
        uploadBBoxFileOption.classList.add('hidden');

        // Show the corresponding section based on the selected item
        if (selectedItemText === 'Map Window') {
          coords.classList.remove('hidden');
        } else if (selectedItemText === 'Draw AOI on Map') {
          drawBBoxOption.classList.remove('hidden');
        } else if (selectedItemText === 'Upload File') {
          uploadBBoxFileOption.classList.remove('hidden');
        }
      });
    });

    document.addEventListener('click', function(event) {
      if (!dropdown.contains(event.target)) {
        selectButton.setAttribute('aria-expanded', false);
        selectList.classList.add('hidden');
      }
    });
  });
});

//if template provided options clicked eg. NDVI, NDWI
document.querySelectorAll('.template-filters').forEach(function(item) {
    item.addEventListener('click', function() {
        const templateText = item.querySelector('.template-filters-value').getAttribute('value');
        console.log(templateText); 
        var param;
        //check if dropwn inside export is clicked or search is clicked
        if (this.closest('#select-list_export')) {
          console.log("yes this is export");
          param = export_params;
        }
        else{
          console.log("no this is search");
          param = tile_params;
        }

      if(templateText == "NDVI"){
        param.formula = "(band2 - band1) / (band2 + band1)";
        param.band1 = 'red';
        param.band2 = 'nir';
      }
      else if(templateText == "NDWI"){
        param.formula = "(band2 - band1) / (band2 + band1)";
        param.band1 = 'swir22';
        param.band2 = 'nir';
      }
      else if(templateText == "visual"){
        param.formula = "visual";
        param.band1 = 'visual';
        param.band2 = '';
      }
      
    });
});

    
  </script>
  


    <script src="https://unpkg.com/leaflet/dist/leaflet.js"></script>
    <script src="https://unpkg.com/leaflet-draw@1.0.4/dist/leaflet.draw.js"></script>
    <script src="https://unpkg.com/georaster"></script>
    <script src="https://unpkg.com/georaster-layer-for-leaflet"></script>
    <script src="https://cdn.plot.ly/plotly-latest.min.js"></script>

    <script>
      var map = L.map("map").setView([28.202082, 83.987222], 10);
      // L.tileLayer("https://{s}.tile.openstreetmap.org/{z}/{x}/{y}.png", {
      //   attribution:
      //     '&copy; <a href="https://www.openstreetmap.org/copyright">OpenStreetMap</a> contributors',
      // }).addTo(map);

      // Function to update scroll zoom based on screen size -this is set because mobile devices face problem when they scroll, map zooms.
      function updateScrollZoom() {
        if (window.innerWidth < 768) { // this is screen size less than tab
          map.scrollWheelZoom.disable();
        } else {
          map.scrollWheelZoom.enable();
        }
      }

      // Initial check on page load
      updateScrollZoom();
      // Update on window resize
      window.addEventListener('resize', updateScrollZoom);


      var osm = L.tileLayer('https://{s}.tile.openstreetmap.org/{z}/{x}/{y}.png', {
            attribution: '&copy; OpenStreetMap contributors'
        });

        var satellite = L.tileLayer('https://www.google.cn/maps/vt?lyrs=s@189&gl=cn&x={x}&y={y}&z={z}', {
            attribution: '&copy; Google',
            maxZoom: 21
        });


        var opentopomap = L.tileLayer('https://{s}.tile.opentopomap.org/{z}/{x}/{y}.png', {
            attribution: '&copy; OpenTopoMap contributors'
        });

        var cartoDBPositron = L.tileLayer('https://{s}.basemaps.cartocdn.com/light_all/{z}/{x}/{y}{r}.png', {
            attribution: '&copy; OpenStreetMap contributors & CartoDB'
        });

        var cartoDBDarkMatter = L.tileLayer('https://{s}.basemaps.cartocdn.com/dark_all/{z}/{x}/{y}{r}.png', {
            attribution: '&copy; OpenStreetMap contributors & CartoDB'
        });

        // Add the default base layer to the map
        osm.addTo(map);

        // Create a base layers object
        var baseLayers = {
            "OpenStreetMap": osm,
            "Satellite":satellite,
            "Open Topomap": opentopomap,
            "CartoDB Positron": cartoDBPositron,
            "CartoDB Dark Matter": cartoDBDarkMatter
        };

        // Add the layers control to the map
        L.control.layers(baseLayers).addTo(map);


      var geojsonLayer;
      var liveLayer;
      var computeLayer = null;
      var highlightedLayer = L.layerGroup();
      var clickedResultList = false;
      var previousListMouseIn;

      var tile_params = {
          "bbox": "",                  
          "startDate": "",         
          "endDate": "",           
          "cloudCover": 30,        
          "band1": "visual",        
          "band2": "nir",           
          "formula": "band1"
      }

      var export_params = {
        "bbox": "",
        "startDdate": "2024-01-02",
        "endDate": "2025-01-01",
        "cloudCover": 30,
        "formula": "(band2 - band1) / (band2 + band1)",
        "band1": "red",
        "band2": "nir",
        "operation": "mean",
        "timeseries": "false",
      }

      // var formula = "(band2-band1)/(band2+band1)";
      // var band1 = "red";
      // var band2 = "nir";

      var bounds = map.getBounds();
      tile_params.bbox = `${bounds.getWest()},${bounds.getSouth()},${bounds.getEast()},${bounds.getNorth()}`;
      export_params.bbox = `${bounds.getWest()},${bounds.getSouth()},${bounds.getEast()},${bounds.getNorth()}`;
      document.getElementById("coords").textContent = tile_params.bbox;
      document.getElementById("zoom-level").textContent = map.getZoom();

      map.on("moveend", function () {
        bounds = map.getBounds();
        tile_params.bbox = `${bounds.getWest()},${bounds.getSouth()},${bounds.getEast()},${bounds.getNorth()}`;
        export_params.bbox = `${bounds.getWest()},${bounds.getSouth()},${bounds.getEast()},${bounds.getNorth()}`;
        document.getElementById("coords").textContent = tile_params.bbox;
        document.getElementById("map-window-content").innerHTML = export_params.bbox;
        document.getElementById("zoom-level").textContent = map.getZoom();
      });

      document
        .getElementById("search-button")
        .addEventListener("click", function () {
          //goto next tab to show result
          document.getElementById("resultTab").click();
          document.getElementById("layerSwitcherContainer").classList.remove("hidden");
          document.getElementById("searchLayerSwitcher").classList.remove("hidden");
          document.getElementById("searchBboxLayerSwitcher").classList.remove("hidden");
          // startProgressComputation('search', null);

          var bounds = map.getBounds();
          tile_params.bbox = `${bounds.getWest()},${bounds.getSouth()},${bounds.getEast()},${bounds.getNorth()}`;
          tile_params.startDate = document.getElementById("start-date").value;
          tile_params.endDate = document.getElementById("end-date").value;
          tile_params.cloudCover = document.getElementById("cloud-cover").value;


          function createPopup(feature){
            var popupContent = `
              <div class="popup-content max-h-72 overflow-y-auto custom-scrollbar p-2">
                <div class="mb-2">
                  <strong class="text-base text-gray-800">${feature.id}</strong>
                </div>
                <div class="mb-2">
                  <strong class="text-xs text-gray-600">Date:</strong>
                  <span class="text-xs text-gray-500">${feature.properties.datetime}</span>
                </div>
                <div class="mb-2">
                  <strong class="text-xs text-gray-600">Cloud Cover:</strong>
                  <span class="text-xs text-gray-500">${feature.properties["eo:cloud_cover"]}</span>
                </div>
                <hr class="my-2">
                <div class="mb-2">
                  <strong class="text-xs">Properties:</strong>
                  <div class="max-w-md overflow-x-auto custom-scrollbar">
                    <table class="min-w-full table-fixed divide-y divide-gray-200">
                      <!--<thead class="bg-gray-50">
                        <tr>
                          <th scope="col" class="w-1/3 px-2 py-1 text-left text-xs font-medium text-gray-500 uppercase tracking-wider">Key</th>
                          <th scope="col" class="w-2/3 px-2 py-1 text-left text-xs font-medium text-gray-500 uppercase tracking-wider">Value</th>
                        </tr>
                      </thead>-->
                      <tbody class="bg-white divide-y divide-gray-200">
                        ${Object.entries(feature.properties).map(([key, value], index) =>
                          `<tr class="${index % 2 === 0 ? 'bg-gray-50' : 'bg-white'}">
                            <td class="w-1/3 px-2 py-1 text-xs text-gray-500 break-words">${key}</td>
                            <td class="w-2/3 px-2 py-1 text-xs text-gray-900 break-words">${value}</td>
                          </tr>`).join("")}
                      </tbody>
                    </table>
                  </div>
                </div>
                <div class="download-section mt-2">
                  <h4 class="text-sm font-semibold">Download</h4>
                  <ul class="list-disc list-inside text-xs">
                    ${Object.entries(feature.assets).map(([key, asset]) =>
                      `<li><a href="${asset.href}" target="_blank" class="text-indigo-600 hover:underline break-words">${asset.title}</a></li>`
                    ).join("")}
                  </ul>
                </div>
              </div>
            `;
            return popupContent;
          }


          function createLayer(feature){
            var layerCreated = L.geoJSON(feature, {
                    style: function () {
                      return {
                        fillOpacity: 0.5,
                        color: "yellow",
                        weight: 2,
                      };
                    },
                  });
            return layerCreated;
          }

          fetch(
            `/search?bbox=${tile_params.bbox}&start_date=${tile_params.startDate}&end_date=${tile_params.endDate}&cloud_cover=${tile_params.cloudCover}`
          )
            .then((response) => response.json())
            .then((data) => {
              if (geojsonLayer) {
                map.removeLayer(geojsonLayer);
              }

              geojsonLayer = L.geoJSON(data, {
                style: function (feature) {
                  return {
                    fillOpacity: 0,
                    color: "red",
                    weight: 1,
                  };
                },
                onEachFeature: function (feature, layer) {
                  layer.on("click", function () {
                    if (Object.keys(highlightedLayer._layers).length > 0) {
                      // map.removeLayer(highlightedLayer);
                      highlightedLayer.clearLayers();
                      
                    }
                    var clickedLayer = createLayer(feature);
                    highlightedLayer.addLayer(clickedLayer);
                    highlightedLayer.addTo(map);
                    // map.fitBounds(clickedLayer.getBounds());
                    if(document.getElementById("search_bbox_layer").checked){
                      map.fitBounds(geojsonLayer.getBounds());
                    }
                    
                    
                    layer.bindPopup(createPopup(feature)/*, { keepInView: true }*/).openPopup();

                    // Add event listener for download section toggle
                    document
                      .querySelector(".download-section h4")
                      .addEventListener("click", function () {
                        var ul = this.nextElementSibling;
                        ul.style.display =
                          ul.style.display === "none" ? "block" : "none";
                      });
                  });
                },
              });
              if(document.getElementById("search_bbox_layer").checked){
                geojsonLayer.addTo(map);
                initializeTransparency();
              }

              var featureList = document.getElementById("feature-list");
              featureList.innerHTML = "";
              
              //add count of images
              console.log("count "+data.features.length);
              document.getElementById("display-image-count").innerHTML = `Images: <span class="text-xs">${data.features.length}<span>`;

              data.features.forEach(function (feature, index) {
                var featureItem = document.createElement("div");
                featureItem.className = "feature-item";
                featureItem.innerHTML = `
                            <ul role="list" class="divide-y divide-gray-100">
                              <li id = "result_list_${index}" class="result-list-items flex justify-between gap-x-6 py-5 hover:bg-gray-100 transition-colors duration-300 cursor-pointer">
                                <div class="flex min-w-0 gap-x-4">
                                  <img class="size-12 flex-none rounded-full bg-gray-50" src="static/img/satellite-basemap.png" alt="">
                                  <div class="min-w-0 flex-auto">
                                    <p class="text-sm/6 font-semibold text-gray-900">${feature.id}</p>
                                    <p class="mt-1 truncate text-xs/5 text-gray-500">${feature.properties.datetime}</p>
                                  </div>
                                </div>
                                <div class="hidden shrink-0 sm:flex sm:flex-col sm:items-end">
                                  <!--<p class="text-sm/6 text-gray-900">Co-Founder / CEO</p>-->
                                  <p class="mt-1 text-xs/5 text-gray-400"><i class="fa-solid fa-cloud"></i> ${parseInt(feature.properties["eo:cloud_cover"])} % </time></p>
                                  <!--<p class="result-icons text-sm/6 text-gray-500 hover:text-gray-900"><i id = "result_icon_${index}" class="fa-regular fa-eye"></i></p>-->
                                </div>
                              </li>            
                        `;
                featureItem.addEventListener("mouseleave", function (e) {
                  console.log(previousListMouseIn);
                  console.log(e.target.querySelector('.result-list-items').id);
                  console.log(clickedResultList);
                  if (Object.keys(highlightedLayer._layers).length > 0) {
                    // map.removeLayer(highlightedLayer);
                    if(clickedResultList == false && previousListMouseIn != e.target.querySelector('.result-list-items').id){
                      map.closePopup();
                      highlightedLayer.clearLayers();
                      console.log("entered")
                    }
                    else if(previousListMouseIn == e.target.querySelector('.result-list-items').id){
                      map.removeLayer(highlightedLayer);
                    }
                    
                  }
                  previousListMouseIn = e.target.querySelector('.result-list-items').id;
                });
                featureItem.addEventListener("mouseenter", function (e) {
                  if (Object.keys(highlightedLayer._layers).length > 0) {
                    map.closePopup();
                    highlightedLayer.clearLayers();
                  }
                  var hoveredLayer = createLayer(feature);
                  // if(previousListMouseIn != e.target.querySelector('.result-list-items').id){
                    
                    highlightedLayer.addLayer(hoveredLayer);
                    
                    // console.log(e)
                    
                    hoveredLayer.bindPopup(createPopup(feature));
                  // }
                  // else{

                  // }
                  highlightedLayer.addTo(map);
                  // map.fitBounds(hoveredLayer.getBounds());
                  if(document.getElementById("search_bbox_layer").checked){
                    map.fitBounds(geojsonLayer.getBounds());
                  }
                  

                  // document
                  //   .querySelector(".download-section h4")
                  //   .addEventListener("click", function () {
                  //     var ul = this.nextElementSibling;
                  //     ul.style.display =
                  //       ul.style.display === "none" ? "block" : "none";
                  //   });
                 
                  clickedResultList = false;
                  

                });

                featureItem.addEventListener("click", function () {
                  // console.log(highlightedLayer.getLayers()[0]);
                  highlightedLayer.getLayers()[0].openPopup();
                  clickedResultList = true;
                })
                featureList.appendChild(featureItem);
              });

              document.getElementById("sidebar").style.display = "block";

             
                if (liveLayer) {
                  map.removeLayer(liveLayer);
                }
                
                const encodedUrl_tiles = `/tile/{z}/{x}/{y}?start_date=${encodeURIComponent(tile_params.startDate)}&end_date=${encodeURIComponent(tile_params.endDate)}&cloud_cover=${encodeURIComponent(tile_params.cloudCover)}&formula=${encodeURIComponent(tile_params.formula)}&band1=${encodeURIComponent(tile_params.band1)}&band2=${encodeURIComponent(tile_params.band2)}`;
                liveLayer = L.tileLayer(
                  encodedUrl_tiles,
                  {
                    tileSize: 256,
                    opacity: 0.8,
                    attribution:
                      '&copy; <a href="https://www.openstreetmap.org/copyright">OpenStreetMap</a> contributors',
                  }
                ).addTo(map);

                initializeTransparency();
              
            });
        });

      document
        .getElementById("clear-sidebar-button")
        .addEventListener("click", function () {
          if (geojsonLayer) {
            map.removeLayer(geojsonLayer);
          }
          if (highlightedLayer) {
            map.removeLayer(highlightedLayer);
          }
          if (liveLayer) {
            map.removeLayer(liveLayer);
          }
          document.getElementById("feature-list").innerHTML = '<label class="block text-sm font-medium text-gray-400 pt-4">Apply the Filter First!!!</label>';
          setDefaultFilters();
          setDefaultFiltersExport();

          document.getElementById("display-image-count").innerHTML = `Images: `;
        });

        document
        .getElementById("search-clear-button")
        .addEventListener("click", function () {
          document.getElementById("clear-sidebar-button").click();
          document.getElementById("searchLayerSwitcher").classList.add("hidden");
          document.getElementById("searchBboxLayerSwitcher").classList.add("hidden");
        })

        document
        .getElementById("export-clear-button")
        .addEventListener("click", function () {
          document.getElementById("clear-sidebar-button").click();
          document.getElementById("custom-formula-view_export").classList.add('hidden'); 

          document.getElementById("computeLayerSwitcher").classList.add("hidden");

        })

      function setDefaultFilters(){
        // Set default dates
        var today = new Date().toISOString().split("T")[0];
        var lastYear = new Date();
        lastYear.setFullYear(lastYear.getFullYear() - 1);
        var lastYearDate = lastYear.toISOString().split("T")[0];

        document.getElementById("start-date").value = lastYearDate;
        document.getElementById("end-date").value = today;

        document.getElementById("cloud-cover").value = "30";

        document.getElementById("select-button_search").innerHTML = `<span class="col-start-1 row-start-1 flex items-center gap-3 pr-6">
                      <img src="static/img/select-icon.png" alt="" class="size-5 shrink-0 rounded-full">
                      <span id = "selected-filter-value_search" class="block truncate">Select Option</span>
                    </span>`;

        document.getElementById("search-button").classList.add('bg-gray-500', 'pointer-events-none');
        document.getElementById("search-button").classList.remove('bg-blue-700');
      }
      setDefaultFilters();

      function setDefaultFiltersExport(){
        // Set default dates
        var today = new Date().toISOString().split("T")[0];
        var lastYear = new Date();
        lastYear.setFullYear(lastYear.getFullYear() - 1);
        var lastYearDate = lastYear.toISOString().split("T")[0];

        var lastMonth = new Date(); 
        lastMonth.setMonth(lastMonth.getMonth() - 1); 
        lastMonthDate = lastMonth.toISOString().split("T")[0];


        document.getElementById("start-date-export").value = lastMonthDate;
        document.getElementById("end-date-export").value = today;

        document.getElementById("cloud-cover-export").value = "30";

        document.getElementById("export-map-view-button").classList.add('bg-gray-500', 'pointer-events-none');
        document.getElementById("export-map-view-button").classList.remove('bg-blue-700');

        document.getElementById("operation_menu").value = "median";
      }
      setDefaultFiltersExport();
</script>


<script>
//draw start    
document.addEventListener('DOMContentLoaded', function() {
  const toolbar = document.querySelector('.leaflet-draw-toolbar');
  if (toolbar) {
    toolbar.style.display = 'none';
  }
});

// Initialize the FeatureGroup to store editable layers
var drawnItems = new L.FeatureGroup();
map.addLayer(drawnItems);

// Initialize the draw control and pass it the FeatureGroup of editable layers
var drawControl = new L.Control.Draw({
    edit: {
        featureGroup: drawnItems
    },
    draw: false // Disable built-in draw options
});
map.addControl(drawControl);

// Draw handlers
var drawHandlers = {
    point: new L.Draw.Marker(map),
    polygon: new L.Draw.Polygon(map),
    rectangle: new L.Draw.Rectangle(map)
};

// Draw buttons event listeners
document.getElementById('draw-point').addEventListener('click', function () {
    // Clear existing layers before drawing a new one
    drawnItems.clearLayers();
    drawHandlers.point.enable();
});
document.getElementById('draw-polygon').addEventListener('click', function () {
    // Clear existing layers before drawing a new one
    drawnItems.clearLayers();
    drawHandlers.polygon.enable();
});
document.getElementById('draw-rectangle').addEventListener('click', function () {
    // Clear existing layers before drawing a new one
    drawnItems.clearLayers();
    drawHandlers.rectangle.enable();
});

// Convert radius in meters to degrees 
function metersToDegrees(meters) { 
    const earthRadius = 6371000; // in meters 
    const degToRad = Math.PI / 180; 
    const radToDeg = 180 / Math.PI; 
    const deltaDeg = meters / (earthRadius * degToRad); 
    return deltaDeg * radToDeg; 
}

// Event for creating new layers
map.on(L.Draw.Event.CREATED, function (event) {
    // Clear existing layers before adding the new layer
    drawnItems.clearLayers();

    var layer = event.layer;
    drawnItems.addLayer(layer);

    if (!(layer instanceof L.Marker)) {
        var bd = layer.getBounds();
        export_params.bbox = `${bd.getWest()},${bd.getSouth()},${bd.getEast()},${bd.getNorth()}`;

    } else {
        var radiusInMeters = 1000; // Example radius in meters
        var radiusInDegrees = metersToDegrees(radiusInMeters);

        var latlng = layer.getLatLng();
        var lat = latlng.lat;
        var lng = latlng.lng;

        export_params.bbox = `${lng - radiusInDegrees},${lat - radiusInDegrees},${lng + radiusInDegrees},${lat + radiusInDegrees}`;
    }
});

      
    </script>

<!-- draw end -->

<script>
        //for all dynamic html contents event register
        //layer switching functionality
        document.addEventListener('click', function(event) {
          if (event.target && event.target.classList.contains('layerSwitcher')) {
            const layerId = event.target.id;
            console.log('Layer ID:', layerId);
            checkedStatus = document.getElementById(layerId).checked;
            if(layerId == "search_layer"){
                if(checkedStatus){
                  map.addLayer(liveLayer);
                }
                else{
                  map.removeLayer(liveLayer);
                }
            }
            else if(layerId=="search_bbox_layer"){
              if(checkedStatus){
                  map.addLayer(geojsonLayer);
                }
                else{
                  map.removeLayer(geojsonLayer);
                }
            }
            else if(layerId == "compute_layer"){
              console.log("entered compute_layer");
              console.log("compute checked status: "+checkedStatus);
              console.log(computeLayer);
              
              if(checkedStatus){
                console.log("addRasterLayer");
                map.addLayer(computeLayer);
              }
              else{
                console.log("removeRasterLayer");
                map.removeLayer(computeLayer);
                
              }
            }

            
          }

          // //zoom to layer click on layerswitcher
          // if (event.target && event.target.classList.contains('zoom-to-layer')) {
          //   const zoomId = event.target.id;
          //   console.log('zoom ID:', zoomId);

          //   if(zoomId == "search_zoom"){
          //     //get bound at the time of apply and fit it. I will do it later.
          //   }
          // }
        });


       

// Function to zoom to a layer
function zoomToLayer(layerName) {
  const layers = {
    "liveLayer": liveLayer,
    "geojsonLayer": geojsonLayer,
    "computeLayer": computeLayer
  };
    const layer = layers[layerName];
    if (layer) {
        if (layer.getBounds) {
            // For vector layers
            map.fitBounds(layer.getBounds());
        } else if (layer.getBounds === undefined && layer._bounds) {
            // For raster layers
            map.fitBounds(layer._bounds);
        } else {
            console.error(`Layer ${layerName} does not support bounding box`);
        }
        console.log(`Zooming to ${layerName}`);
    } else {
        console.error(`Layer ${layerName} not found`);
    }
}

// Query all zoom icons with an ID starting with "zoom_"
document.querySelectorAll('i[id^="zoom_"]').forEach(icon => {
    icon.addEventListener('click', function() {
        const layerName = this.id.split('_')[1];
        zoomToLayer(layerName);
    });
});

        

</script>


<script>
  //to interpolate the colors to multiple colors
        function interpolateColors(startColor, endColor, steps) {
          const start = parseInt(startColor.slice(1), 16); // Convert hex to int
          const end = parseInt(endColor.slice(1), 16); // Convert hex to int
          const rStart = (start >> 16) & 0xff, gStart = (start >> 8) & 0xff, bStart = start & 0xff;
          const rEnd = (end >> 16) & 0xff, gEnd = (end >> 8) & 0xff, bEnd = end & 0xff;
          const colors = [];

          for (let i = 0; i < steps; i++) {
              const ratio = i / (steps - 1);
              const r = Math.round(rStart + ratio * (rEnd - rStart));
              const g = Math.round(gStart + ratio * (gEnd - gStart));
              const b = Math.round(bStart + ratio * (bEnd - bStart));
              colors.push(`#${((1 << 24) + (r << 16) + (g << 8) + b).toString(16).slice(1)}`);
          }
          return colors;
      }

      function generateColorScales(colorScales, steps) {
          const interpolatedScales = {};
          for (const scale in colorScales) {
              const colors = colorScales[scale];
              const interpolated = [];
              for (let i = 0; i < colors.length - 1; i++) {
                  const segment = interpolateColors(colors[i], colors[i + 1], Math.ceil(steps / (colors.length - 1)));
                  interpolated.push(...segment.slice(0, -1)); // Exclude last color to avoid duplication
              }
              interpolated.push(colors[colors.length - 1]); // Add the last color explicitly
              interpolatedScales[scale] = interpolated.slice(0, steps); // Ensure exact number of steps
          }
          return interpolatedScales;
      }

      const colorScales = {
        Viridis: ['#440154', '#482777', '#3E4989', '#31688E', '#26838F', '#1F9D8A', '#6DCD59', '#B6DE2B', '#FDE724'],
        Rgb:['#0000FF', '#0033CC', '#006699', '#009966', '#00FF00', '#66CC00', '#CC9900', '#FF6600', '#FF0000'],
        Grayscale: ['#000000', '#1C1C1C', '#383838', '#555555', '#717171', '#8D8D8D', '#AAAAAA', '#C6C6C6', '#E2E2E2', '#FFFFFF'],
        Plasma: ['#0D0887', '#41049D', '#6A00A8', '#8F0DA4', '#B12A90', '#CC4678', '#E16462', '#F1824D', '#FCA636'],
        Magma: ['#000004', '#140E36', '#3B0F70', '#641A80', '#8C2981', '#B63679', '#DA4453', '#F1605D', '#FE9F6D'],
        Inferno: ['#000004', '#160B39', '#420A68', '#6A176E', '#932667', '#BC3754', '#DE4968', '#F66E5B', '#FEA97D'],
        Cividis: ['#00204C', '#244B5A', '#467B65', '#68A56A', '#93BF72', '#C2CF80', '#EBE983', '#F2F252', '#FFFFD8'],
        Spectral: ['#9E0142', '#D53E4F', '#F46D43', '#FDAE61', '#FEE08B', '#FFFFBF', '#E6F598', '#ABDDA4', '#66C2A5'],
        Jet: ['#000083', '#001CE3', '#1CFFFE', '#83FF00', '#FFDD00', '#FF0000', '#B80000', '#7C0000', '#3A0000'],
        HSV: ['#FF0000', '#FF9900', '#FFFF00', '#33FF00', '#00FF66', '#00FFFF', '#0066FF', '#3300FF', '#CC00FF'],
        Cool: ['#00FFFF', '#61E3FF', '#9AD3FF', '#C5C6FF', '#ECBCFF', '#FFB7FB', '#FFB6D9', '#FFBCB3', '#FFCC88'],
        Spring: ['#FF00FF', '#FF69FF', '#FF8FFF', '#FFA2FF', '#FFB1FF', '#FFBFFF', '#FFCFFF', '#FFDEFF', '#FFECFF'],

        Sequential: ['#f7fbff', '#deebf7', '#c6dbef', '#9ecae1', '#6baed6', '#4292c6', '#2171b5', '#08519c', '#08306b'],
        SequentialMultiHue: ['#f7fcf5', '#e5f5e0', '#c7e9c0', '#a1d99b', '#74c476', '#41ab5d', '#238b45', '#006d2c', '#00441b'],
        Diverging: ['#d73027', '#fc8d59', '#fee090', '#ffffbf', '#e0f3f8', '#91bfdb', '#4575b4'],
        Categorical: ['#e41a1c', '#377eb8', '#4daf4a', '#984ea3', '#ff7f00', '#ffff33', '#a65628', '#f781bf'],
        Spectral1: ['#9e0142', '#d53e4f', '#f46d43', '#fdae61', '#fee08b', '#e6f598', '#abdda4', '#66c2a5', '#3288bd', '#5e4fa2'],
        HeatMap: ['#ffffcc', '#ffeda0', '#fed976', '#feb24c', '#fd8d3c', '#fc4e2a', '#e31a1c', '#bd0026', '#800026'],
        Terrain: ['#a6611a', '#dfc27d', '#f5f5f5', '#80cdc1', '#018571']
      };

      const steps = 100;
      const interpolatedColorScales = generateColorScales(colorScales, steps);
  
</script>

    <!-- /export api start -->
    <script>
      document.getElementById("export-map-view-button").addEventListener('click', function() {
        export_params.startDdate = document.getElementById("start-date-export").value;
        export_params.endDate = document.getElementById("end-date-export").value;
        export_params.cloudCover = document.getElementById("cloud-cover-export").value;

        document.getElementById("after-compute-buttons").classList.add("hidden");
        document.getElementById('compute_progress_text').style.color = 'white';

        document.getElementById("layerSwitcherBox").classList.add("hidden");
        document.getElementById('ProgressTextsBefore').innerHTML = `<li style = "font-size: 10px;">Please Wait Computing...</li>`;

        if(document.getElementById("operation").checked){
          document.getElementById("compute_layer").classList.remove("hidden");
          document.getElementById("colorPalettes").classList.remove("hidden");
        }
        else{
          document.getElementById("compute_layer").classList.add("hidden");
          document.getElementById("colorPalettes").classList.add("hidden");
        }
        
        
        var url_compute = `/export?bbox=${export_params.bbox}&start_date=${encodeURIComponent(export_params.startDdate)}&end_date=${encodeURIComponent(export_params.endDate)}&cloud_cover=${export_params.cloudCover}&formula=${encodeURIComponent(export_params.formula)}&band1=${encodeURIComponent(export_params.band1)}&band2=${encodeURIComponent(export_params.band2)}&timeseries=${encodeURIComponent(export_params.timeseries)}`;

        //if operation and timeseries should not be sent in url. 
        // var url_compute = `/export?bbox=${export_params.bbox}&start_date=${encodeURIComponent(export_params.startDdate)}&end_date=${encodeURIComponent(export_params.endDate)}&cloud_cover=${export_params.cloudCover}&formula=${encodeURIComponent(export_params.formula)}&band1=${encodeURIComponent(export_params.band1)}&band2=${encodeURIComponent(export_params.band2)}`;
        
        if(document.getElementById("operation").checked){
          url_compute += `&operation=${encodeURIComponent(export_params.operation)}`;
        }
        // else if(document.getElementById("timeSeries").checked){
        //   url_compute += "&timeseries=${encodeURIComponent(export_params.timeseries)}";
        // }
        // else if(document.getElementById("operation").checked && document.getElementById("timeSeries").checked){
        //   url_compute += "&operation=${encodeURIComponent(export_params.operation)}&timeseries=${encodeURIComponent(export_params.timeseries)}";
        // }
        
        // console.log(url_compute);
        
        fetch(url_compute, { 
          method: 'GET' 
        }) 
        .then(response => response.json()) 
        .then(data => {
          console.log('Success:', data);
        })
        .catch((error) => {
          console.error('Error:', error);
        });
        
        //Open Result Tab
        document.getElementById("resultTab").click();
        document.getElementById("layerSwitcherContainer").classList.remove("hidden");
        document.getElementById("computeLayerSwitcher").classList.remove("hidden");

        //show the progress to the user
        
        function checkProcessingStatus() {
          fetch('/logs', { 
            method: 'GET' 
          })
            .then(response => response.text())
            .then(data => {
              // console.log('Success log:', data);
              updateProgress(data);
              if (data.includes('Processing completed.') || data.includes('100%')) {
                clearInterval(intervalId);
                console.log('Processing completed. Stopped checking.');
                if(data.includes('Filtered 0 items')){}
                else{
                  document.getElementById("layerSwitcherBox").classList.remove("hidden");
                  if(document.getElementById("operation").checked){
                    plotGeoTIFF('static/export/custom_band_output_aggregate.tif');
                    console.log("palette select value: "+document.getElementById('paletteSelect').value);
                }
                
                }    
              }
            })
            .catch((error) => {
              console.error('Error:', error);
            });
        }

        // Initial call to set progress to 0%
        startProgressComputation('compute', 0);
        // Start checking the processing status every 4 seconds
        const intervalId = setInterval(checkProcessingStatus, 4000);

        function updateProgress(logData) {

          if (logData.includes('No images found') || logData.includes('Filtered 0 items')) {
            displayNoImageFoundMessage();
          } else {
              // Extract non-computation log lines
              const logLines = logData.split('\n');
              const nonComputationLogs = logLines.filter(line => !line.includes('Computing Band Calculation'));
              
              // Add non-computation logs to the progress list
              const progressTextsBefore = document.getElementById('ProgressTextsBefore');
              progressTextsBefore.innerHTML = ""; // Clear existing items
              nonComputationLogs.forEach(step => {
                const listItem = document.createElement('li');
                listItem.style.fontSize = "10px !important";
                listItem.textContent = step;
                progressTextsBefore.appendChild(listItem);
              });

            const progressMatches = logData.match(/(\d+)%/g);
            if (progressMatches) {
              const lastProgress = progressMatches[progressMatches.length - 1];
              const progress = parseInt(lastProgress.replace('%', ''), 10);
              startProgressComputation('compute', progress);
            }
          }
          }

      });


      var min;
      var max;
      var geoRaster;

      // console.log(interpolatedColorScales);

      function plotGeoTIFF(tifUrl) {
        if (computeLayer) {
          map.removeLayer(computeLayer);
        }

        fetch(tifUrl)
          .then(response => response.arrayBuffer())
          .then(arrayBuffer => {
            parseGeoraster(arrayBuffer).then(georaster => {
              console.log("georaster:", georaster);
              geoRaster = georaster;

              /*
                  GeoRasterLayer is an extension of GridLayer,
                  which means can use GridLayer options like opacity.

                  Just make sure to include the georaster option!

                  Optionally set the pixelValuesToColorFn function option to customize
                  how values for a pixel are translated to a color.

                  https://leafletjs.com/reference.html#gridlayer
              */
              
              min = georaster.mins[0];
              max = georaster.maxs[0];
              console.log(`Min pixel value: ${min}`);
              console.log(`Max pixel value: ${max}`);

              const paletteSelect = document.getElementById('paletteSelect');
              const selectedPalette = paletteSelect.value;
              const colorScale = interpolatedColorScales[selectedPalette];

              computeLayer = new GeoRasterLayer({
                georaster: georaster,
                opacity: 0.8,
                pixelValuesToColorFn: values => {
                  const normalizedValue = (values[0] - min) / (max - min);
                  return colorScale[Math.floor(normalizedValue * (colorScale.length - 1))];
                }
              });
              map.addLayer(computeLayer);

              map.fitBounds(computeLayer.getBounds());

              //add legend after adding layer
              updateLegend(document.getElementById('paletteSelect').value);
              document.getElementById("legend").classList.remove("hidden");
              
              initializeTransparency();
          });
        });
      }

      document.getElementById('paletteSelect').addEventListener('change', (event) => {
        updateRasterColor(event.target.value);
        updateLegend(event.target.value);
      });
      

      function updateRasterColor(paletteName) {
        if (computeLayer) {
          const colorScale = interpolatedColorScales[paletteName];

          // Remove the existing layer from the map
          if (map.hasLayer(computeLayer)) {
            map.removeLayer(computeLayer);
          }

          computeLayer =null;

          // Update the color palette and create a new layer
          computeLayer = new GeoRasterLayer({
            georaster: geoRaster,
            opacity: 0.8,
            pixelValuesToColorFn: values => {
              const normalizedValue = (values[0] - min) / (max - min);
              return colorScale[Math.floor(normalizedValue * (colorScale.length - 1))];
            }
          });

          // Add the new layer to the map
          map.addLayer(computeLayer);
        }
      }


      function updateLegend(paletteName) {
        const legend = document.getElementById('legend');
        const colorScale = colorScales[paletteName];
        const step = (max - min) / (colorScale.length - 1);

        // Clear existing legend items
        legend.innerHTML = '';

        // Create legend items based on color scale and pixel value range
        colorScale.forEach((color, index) => {
          const rangeMin = min + index * step;
          const rangeMax = index === colorScale.length - 1 ? max : min + (index + 1) * step;

          const legendItem = document.createElement('div');
          legendItem.className = 'legend-item';

          const colorBox = document.createElement('div');
          colorBox.className = 'legend-color';
          colorBox.style.backgroundColor = color;

          const labelText = document.createElement('span');
          labelText.textContent = `${rangeMin.toFixed(2)} - ${rangeMax.toFixed(2)}`;

          legendItem.appendChild(colorBox);
          legendItem.appendChild(labelText);
          legend.appendChild(legendItem);
        });
      }

      //for updating the transparency of layers
      
      function setLayerTransparency(layerName, value) {
          const layers = {
            "liveLayer": liveLayer,
            "geojsonLayer": geojsonLayer,
            "computeLayer": computeLayer
          };
          const layer = layers[layerName];
          console.log(layer);
          if (layer) {
              if (layer.setOpacity) {
                  // For raster layers (e.g., imageOverlay)
                  layer.setOpacity(value / 100);
              } else if (layer.setStyle) {
                  // For vector layers (e.g., geoJSON)
                  layer.setStyle({ opacity: value / 100/*, fillOpacity: value / 100*/ });
              }
              console.log(`Setting transparency of ${layerName} to ${value}%`);
          } else {
              console.error(`Layer ${layerName} not found`);
          }
      }

      // Initialize the slider values based on current layer transparency
      function initializeTransparency() {
        const layers = {
            "liveLayer": liveLayer,
            "geojsonLayer": geojsonLayer,
            "computeLayer": computeLayer
          };
          document.querySelectorAll('input[id^="transparency_"]').forEach(input => {
              const layerName = input.id.split('_')[1];
              const layer = layers[layerName];
              if (layer) {
                  let transparencyValue = 100; // Default to 100% if no transparency is set

                  if (layer.options && layer.options.opacity !== undefined) {
                      transparencyValue = layer.options.opacity * 100;
                  } else if (layer.options && layer.options.fillOpacity !== undefined) {
                      transparencyValue = layer.options.fillOpacity * 100;
                  }

                  input.value = transparencyValue;
              }
          });
      }

      // Query all inputs with an ID starting with "transparency_"
      document.querySelectorAll('input[id^="transparency_"]').forEach(input => {
          input.addEventListener('input', function() {
              const layerName = this.id.split('_')[1];
              const transparencyValue = this.value;
              setLayerTransparency(layerName, transparencyValue);
          });
      });

    </script>
    <!-- /export api end -->



    <!-- operation script start  -->
     
    <script>
      document.addEventListener('DOMContentLoaded', (event) => {
      document.querySelectorAll('.output_type').forEach((checkbox) => {
        checkbox.addEventListener('change', function(event){
          // const radioId = event.target.id;
          var checkedStatusOperation = document.getElementById("operation").checked;
          var checkedStatustimeSeries = document.getElementById("timeSeries").checked;

          if(checkedStatusOperation){
            document.getElementById("operation-container").classList.remove("hidden");
            
          }
          else{
            export_params.operation = "none";
            document.getElementById("operation-container").classList.add("hidden");
          }

          if(checkedStatustimeSeries){
            export_params.timeseries = "true";

            document.getElementById("export-map-view-button").classList.remove('bg-gray-500', 'pointer-events-none');
            document.getElementById("export-map-view-button").classList.add('bg-blue-700');
          }
          else{
            export_params.timeseries = "false";
          }
      
        });
      });
    });
      
      document.getElementById("operation_menu").addEventListener('change', function() {
        export_params.operation = this.value;
        document.getElementById("export-map-view-button").classList.remove('bg-gray-500', 'pointer-events-none');
        document.getElementById("export-map-view-button").classList.add('bg-blue-700');
      });

    </script>
    <!-- operation script end -->

    <!-- upload modal script start -->
    <script>
      const uploadArea = document.getElementById('upload-area');
      const fileInput = document.getElementById('file-input');
      const textarea = document.getElementById('geojson-textarea');
      const openModalButton = document.getElementById('upload-file-option');
      const closeModalButton = document.getElementById('closeModalButton');
      const uploadModal = document.getElementById('uploadModal');
      
      // Open modal
      openModalButton.addEventListener('click', function() {
          uploadModal.classList.remove('hidden');
      });
  
      // Close modal
      closeModalButton.addEventListener('click', function() {
          uploadModal.classList.add('hidden');
      });
  
      // Handle drag and drop
      uploadArea.addEventListener('dragover', function(e) {
          e.preventDefault();
          e.stopPropagation();
          uploadArea.classList.add('dragover');
      });
  
      uploadArea.addEventListener('dragleave', function(e) {
          e.preventDefault();
          e.stopPropagation();
          uploadArea.classList.remove('dragover');
      });
  
      uploadArea.addEventListener('drop', function(e) {
          e.preventDefault();
          e.stopPropagation();
          uploadArea.classList.remove('dragover');
          const files = e.dataTransfer.files;
          handleFileUpload(files[0]);
      });
  
      // Handle file input change
      fileInput.addEventListener('change', function(e) {
          const files = e.target.files;
          handleFileUpload(files[0]);
      });
  
      // Function to handle file upload
      function handleFileUpload(file) {
          const reader = new FileReader();
          reader.onload = function(event) {
              textarea.value = event.target.result;
          };
          reader.readAsText(file);
      }
    </script>

    <!-- upload modal script end -->

    <script>
      const collapsibleButton = document.getElementById('collapsibleButton');
      const collapsibleContent = document.getElementById('collapsibleContent');
      const arrowIcon = document.getElementById('arrowIcon');
  
      // Toggle collapsible content visibility
      collapsibleButton.addEventListener('click', function() {
          collapsibleContent.classList.toggle('hidden');
          arrowIcon.classList.toggle('rotate-180'); // Rotate the arrow icon
      });
  </script>

    <!-- JavaScript to handle modal and populate textarea -->
    <script>
      
     document.addEventListener('DOMContentLoaded', function() {
        const openModalButton1 = document.getElementById('custom-filter_search');
        const openModalButton2 = document.getElementById('custom-filter_export');
        const closeModalButton = document.getElementById('closeModal');
        const modal = document.getElementById('modal');
        const queryTextarea = document.getElementById('query');
        const resetButton = document.getElementById('resetButton');
        const saveFormulaButton = document.getElementById('saveFormula');

        // Function to toggle modal visibility
        function toggleModal() {
            modal.classList.toggle('hidden');
        }

        // Event listeners to open and close the modal
        openModalButton1.addEventListener('click', toggleModal);
        openModalButton2.addEventListener('click', toggleModal);
        closeModalButton.addEventListener('click', toggleModal);

        // Function to append text to the textarea
        function appendToQuery(text) {
            queryTextarea.value += text + ' ';
        }

        // Add double-click event listeners to attributes list items
        document.getElementById('attributes-list').addEventListener('dblclick', function(event) { 
          if (event.target && event.target.classList.contains('attribute-item')) { 
            var separated_band_text = event.target.textContent.split(" ")[0];
            appendToQuery(separated_band_text); 
          } 
        });

        // Add double-click event listeners to operators list items
        document.querySelectorAll('#operators-list .operator-item').forEach(function(item) {
            item.addEventListener('dblclick', function() {
                appendToQuery(item.textContent);
            });
        });

        // Event listener to reset the textarea
        resetButton.addEventListener('click', function() {
            queryTextarea.value = '';  // Clears the content of the textarea
        });

        saveFormulaButton.addEventListener('click', function() {
            tile_params.formula = queryTextarea.value.toLowerCase(); 
            export_params.formula = queryTextarea.value.toLowerCase(); //setting the same formula for now (for search and export)

            console.log('formula:', tile_params.formula);
            document.getElementById("formulaHeading").classList.remove('hidden'); 
            document.getElementById("custom-formula-view_export").classList.remove('hidden');
            document.getElementById("formulaText").innerHTML = tile_params.formula;
            document.getElementById("formula-text-export").innerHTML = export_params.formula; 
            closeModalButton.click();
        });

        // // open formula modal from export section
        // document.getElementById("setFormula-export").addEventListener('click', function() {
        //   document.getElementById("custom-filter_search").click();
        // });
    });



  </script>

  <!-- datepicker start -->
  <script src="https://cdn.jsdelivr.net/npm/flatpickr"></script>
  <script>
    document.addEventListener('DOMContentLoaded', function() {
      // Select all elements with the class "my-dates"
      const dateInputs = document.querySelectorAll('.my-dates');
  
      // Initialize Flatpickr for each date input
      dateInputs.forEach(input => {
        const datepicker = flatpickr(input, {
          onReady: function(selectedDates, dateStr, instance) {
            console.log("datepicker: ", instance);
            
            // Styling the date picker
            const calendarContainer = instance.calendarContainer;
            const calendarMonthNav = instance.monthNav;
            const calendarNextMonthNav = instance.nextMonthNav;
            const calendarPrevMonthNav = instance.prevMonthNav;
            const calendarDaysContainer = instance.daysContainer;
            
            if (calendarContainer) {
              calendarContainer.className = `${calendarContainer.className} bg-white p-4 border border-blue-gray-50 rounded-lg shadow-lg shadow-blue-gray-500/10 font-sans text-sm font-normal text-blue-gray-500 focus:outline-none break-words whitespace-normal`;
            }
            
            if (calendarMonthNav) {
              calendarMonthNav.className = `${calendarMonthNav.className} flex items-center justify-between mb-4 [&>div.flatpickr-month]:-translate-y-3`;
            }
            
            if (calendarNextMonthNav) {
              calendarNextMonthNav.className = `${calendarNextMonthNav.className} absolute !top-2.5 !right-1.5 h-6 w-6 bg-transparent hover:bg-blue-gray-50 !p-1 rounded-md transition-colors duration-300`;
            }
            
            if (calendarPrevMonthNav) {
              calendarPrevMonthNav.className = `${calendarPrevMonthNav.className} absolute !top-2.5 !left-1.5 h-6 w-6 bg-transparent hover:bg-blue-gray-50 !p-1 rounded-md transition-colors duration-300`;
            }
            
            if (calendarDaysContainer) {
              calendarDaysContainer.className = `${calendarDaysContainer.className} [&_span.flatpickr-day]:!rounded-md [&_span.flatpickr-day.selected]:!bg-gray-900 [&_span.flatpickr-day.selected]:!border-gray-900`;
            }
          }
        });
      });
    });
</script>


  <!-- computation progress code start -->
   <script>
    // Function to start a new computation and update progress
    function startProgressComputation(name, progress) {
      // Update progress based on fetched data
      const progressBar = document.getElementById(`${name}_progress`);
      const progressBarContainer = document.getElementById(`${name}_progressbar`);

      progressBar.style.width = progress + '%';
      document.getElementById(`${name}_progress_text`).textContent = `${Math.floor(progress)}%`;

      // Hide progress bar if complete
      if (progress >= 100) {
        setTimeout(() => {
          if (progressBarContainer) {
            progressBarContainer.style.display = 'none';
            document.getElementById("after-compute-buttons").classList.remove("hidden");
          }
        }, 1000);
      } else {
        // Ensure progress bar is visible if not complete
        if (progressBarContainer) {
          progressBarContainer.style.display = 'block';
        }
      }
    }

    function displayNoImageFoundMessage() {
      const progressBarContainer = document.getElementById('compute_progressbar');
      const progressText = document.getElementById('compute_progress_text');
      document.getElementById("ProgressTextsBefore").innerHTML = "";
      
      progressText.style.removeProperty('font-size');
      progressText.textContent = 'No image found/ try smaller AOI';
      progressText.style.fontSize = "10px !important";
      progressText.style.color = 'red';
      progressBarContainer.style.display = 'block';
    }

  </script>
  <!-- computation progress code end -->
  
  <!-- export tab script -->
  <script>
    document.getElementById("map-window-content").innerHTML = document.getElementById("coords").textContent;
  </script>
  <!-- export tab script end -->
   
  <!-- datepicker end -->



  <!-- result modal script for result and timeslider start -->
  <script>
    document.addEventListener('DOMContentLoaded', (event) => {
  let isPlaying = false;
  let playInterval;
  let pngImages = [];
  let dates = [];
  
  // Function to process data
  function processData(data) {
    let imageDatePairs = [];
    
    for (const [key, value] of Object.entries(data)) {
      if (key.endsWith('.png')) {
        const dateMatch = key.match(/\d{8}/);
        if (dateMatch) {
          const dateStr = dateMatch[0];
          const formattedDate = `${dateStr.slice(0, 4)}-${dateStr.slice(4, 6)}-${dateStr.slice(6, 8)}`;
          imageDatePairs.push({ image: key, date: new Date(formattedDate) });
        }
      }
    }
    
    // Sort by date
    imageDatePairs.sort((a, b) => a.date - b.date);
    
    // Separate sorted images and dates
    pngImages = imageDatePairs.map(pair => pair.image);
    dates = imageDatePairs.map(pair => pair.date.toISOString().split('T')[0]);
  }

  // Function to open the modal and display images based on checkbox selections
  function openModal() {
    const operationChecked = document.getElementById('operation').checked;
    const timeSeriesChecked = document.getElementById('timeSeries').checked;
    
    if (operationChecked && !timeSeriesChecked) {
      // Display single image for operation
      document.getElementById('operationContainer').classList.remove('hidden');
      document.getElementById('timeSeriesContainer').classList.add('hidden');
      document.getElementById('tabs').classList.add('hidden');
      document.getElementById('operationImageView').src = 'static/export/custom_band_output_aggregate_colormap.png';
      document.getElementById('operationDateDisplay').textContent = '';
      document.getElementById('timeSliderModal').classList.remove('hidden');
    } else if (timeSeriesChecked && !operationChecked) {
      // Display time series
      document.getElementById('operationContainer').classList.add('hidden');
      document.getElementById('timeSeriesContainer').classList.remove('hidden');
      document.getElementById('tabs').classList.add('hidden');
      document.getElementById('timeSliderModal').classList.remove('hidden');

      // Fetch data
      var utlLists = '/list-files';
      fetch(utlLists, { method: 'GET' })
        .then(response => response.json())
        .then(data => {
          processData(data);
          initializeSlider();
          // Load the first image at start
          if (pngImages.length > 0 && dates.length > 0) {
            document.getElementById('timeSeriesImageView').src = `static/export/${pngImages[0]}`;
            document.getElementById('dateDisplay').textContent = new Date(dates[0]).toLocaleDateString();
          }
        })
        .catch((error) => {
          console.error('Error:', error);
        });
    } else if (operationChecked && timeSeriesChecked) {
      // Show tabs for both operation and time series
      document.getElementById('tabs').classList.remove('hidden');
      document.getElementById('operationContainer').classList.remove('hidden');
      document.getElementById('timeSeriesContainer').classList.add('hidden');
      document.getElementById('timeSliderModal').classList.remove('hidden');
      
      // Load operation image initially
      document.getElementById('operationImageView').src = 'static/export/custom_band_output_aggregate_colormap.png';
      document.getElementById('operationDateDisplay').textContent = '';

      // Fetch data for time series
      var utlLists = '/list-files';
      fetch(utlLists, { method: 'GET' })
        .then(response => response.json())
        .then(data => {
          processData(data);
          initializeSlider();
        })
        .catch((error) => {
          console.error('Error:', error);
        });
    }
  }

  // Function to switch tabs
  function switchTab(tab) {
    if (tab === 'operation') {
      document.getElementById('operationContainer').classList.remove('hidden');
      document.getElementById('timeSeriesContainer').classList.add('hidden');
      document.getElementById('operationImageView').src = 'static/export/custom_band_output_aggregate_colormap.png';
      document.getElementById('operationDateDisplay').textContent = '';
    } else if (tab === 'timeSeries') {
      document.getElementById('operationContainer').classList.add('hidden');
      document.getElementById('timeSeriesContainer').classList.remove('hidden');
      // Show the first time series image and date
      if (pngImages.length > 0 && dates.length > 0) {
        document.getElementById('timeSeriesImageView').src = `static/export/${pngImages[0]}`;
        document.getElementById('dateDisplay').textContent = new Date(dates[0]).toLocaleDateString();
      }
    }
  }

  // Function to close the modal
  function closeModal() {
    document.getElementById('timeSliderModal').classList.add('hidden');
    stopPlay();
  }

  // Function to change the image based on the slider value
  function changeImage() {
    const slider = document.getElementById('dateRangeSlider');
    const index = slider.value;
    const selectedDate = dates[index];
    const selectedImage = pngImages[index];
    
    document.getElementById('timeSeriesImageView').src = `static/export/${selectedImage}`;
    document.getElementById('dateDisplay').textContent = new Date(selectedDate).toLocaleDateString();
  }

  // Function to play the slider automatically
  function playSlider() {
    if (isPlaying) return;

    isPlaying = true;
    document.getElementById('playIcon').classList.add('hidden');
    document.getElementById('pauseIcon').classList.remove('hidden');
    
    playInterval = setInterval(() => {
      const slider = document.getElementById('dateRangeSlider');
      if (slider.value >= dates.length - 1) {
        slider.value = 0;
      } else {
        slider.value = parseInt(slider.value) + 1;
      }
      changeImage();
    }, 1000); // Adjust the interval as needed
  }

  // Function to stop the automatic play
  function stopPlay() {
    if (!isPlaying) return;
    
    isPlaying = false;
    clearInterval(playInterval);
    document.getElementById('playIcon').classList.remove('hidden');
    document.getElementById('pauseIcon').classList.add('hidden');
  }

  // Function to toggle play/pause
  function togglePlayPause() {
    if (isPlaying) {
      stopPlay();
    } else {
      playSlider();
    }
  }

  // Function to initialize the slider and markers
  function initializeSlider() {
    const slider = document.getElementById('dateRangeSlider');
    slider.max = dates.length - 1;
    slider.step = 1;

    // Event listeners for slider and play/pause button
    slider.addEventListener('input', changeImage);
    document.getElementById('playPauseButton').addEventListener('click', togglePlayPause);
    
    // Initialize markers for the slider
    const markersContainer = document.querySelector('.slider-markers');
    markersContainer.innerHTML = dates.map((date, index) => {
      if (index % 2 === 0) { // Adjust spacing by showing every 2nd date marker
        const dateObj = new Date(date);
        const month = dateObj.toLocaleString('default', { month: 'short' });
        const day = dateObj.getDate();
        return `<span>${month} ${day}</span>`;
      } else {
        return `<span></span>`;
      }
    }).join('');
  }

  // Event listeners for modal
  document.getElementById('view-result-image').addEventListener('click', openModal);
  document.querySelector('.close').addEventListener('click', closeModal);
  document.getElementById('operationTabButton').addEventListener('click', () => switchTab('operation'));
  document.getElementById('timeSeriesTabButton').addEventListener('click', () => switchTab('timeSeries'));

  // Optional: Close the modal when clicking outside of it
  window.addEventListener('click', (event) => {
    if (event.target === document.getElementById('timeSliderModal')) {
      closeModal();
    }
  });
});

  </script>
   <script>
    document.addEventListener('DOMContentLoaded', function() {
        const tabs = document.querySelectorAll('.tab-button');

        tabs.forEach(tab => {
            tab.addEventListener('click', function() {
                tabs.forEach(t => t.classList.remove('active', 'bg-blue-500', 'text-white'));
                tabs.forEach(t => t.classList.add('bg-gray-200', 'text-blue-500'));
                this.classList.add('active', 'bg-blue-500', 'text-white');
                this.classList.remove('bg-gray-200', 'text-blue-500');
            });
        });
    });
</script>
    <!-- result modal end -->

  <!-- download file script -->
  <script>
      document.addEventListener('DOMContentLoaded', (event) => {
        // Add click event listener for the download icon
        document.getElementById('download-result-image').addEventListener('click', downloadResult);
      });

      function downloadResult() {
        const operationChecked = document.getElementById('operation').checked;
        const timeSeriesChecked = document.getElementById('timeSeries').checked;
        
        if (operationChecked && !timeSeriesChecked) {
          // Download .tif file for operation
          window.location.href = 'static/export/custom_band_output_aggregate.tif';
        } else if (timeSeriesChecked && !operationChecked) {
          // Download .zip file for time series
          window.location.href = 'static/export/tiff_files.zip';
        } else if (operationChecked && timeSeriesChecked) {
          // Download both files
          downloadFile('static/export/custom_band_output_aggregate.tif');
          downloadFile('static/export/tiff_files.zip');
        }
      }

      function downloadFile(filePath) {
        const link = document.createElement('a');
        link.href = filePath;
        link.target = '_blank';
        link.download = filePath.split('/').pop();
        document.body.appendChild(link);
        link.click();
        document.body.removeChild(link);
      }

  </script>
  <!-- download file script end -->


  </body>
</html><|MERGE_RESOLUTION|>--- conflicted
+++ resolved
@@ -3,11 +3,9 @@
   <head>
     <meta charset="UTF-8" />
     <meta name="viewport" content="width=device-width, initial-scale=1.0" />
-<<<<<<< HEAD
+
     <title>VirtuGhan - A virtual data cube</title>
-=======
-    <title>VirtuGhan</title>
->>>>>>> 8fdd792a
+
     <link rel="stylesheet" href="https://unpkg.com/leaflet/dist/leaflet.css" />
     <link rel="stylesheet" href="https://unpkg.com/leaflet-draw@1.0.4/dist/leaflet.draw.css"/>
 
@@ -178,11 +176,9 @@
       <div class="container mx-auto flex items-center justify-between px-4">
         <!-- Logo -->
         <div class="flex items-center">
-<<<<<<< HEAD
           <img src="static/img/virtughan-logo.png" alt="Logo" class="h-10 w-10 mr-2">
-=======
           <img src="static/img/ku_logo.png" alt="Logo" class="h-10 w-10 mr-2">
->>>>>>> 8fdd792a
+
           <span class="text-xl font-bold text-gray-800">VirtuGhan</span>
         </div>
         <!-- Navigation Links -->
