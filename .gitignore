env
__pycache__
*.tif
images
<<<<<<< HEAD
node_modules
venv
=======
*.png
*.gif
>>>>>>> 22d555e0
<|MERGE_RESOLUTION|>--- conflicted
+++ resolved
@@ -2,10 +2,7 @@
 __pycache__
 *.tif
 images
-<<<<<<< HEAD
 node_modules
 venv
-=======
 *.png
-*.gif
->>>>>>> 22d555e0
+*.gif